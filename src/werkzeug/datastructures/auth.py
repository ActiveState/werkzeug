--- conflicted
+++ resolved
@@ -223,69 +223,6 @@
         self._token = value
         self._trigger_on_update()
 
-<<<<<<< HEAD
-=======
-    def set_basic(self, realm: str = "authentication required") -> None:
-        """Clear any existing data and set a ``Basic`` challenge.
-
-        .. deprecated:: 2.3
-            Will be removed in Werkzeug 3.0. Create and assign an instance instead.
-        """
-        warnings.warn(
-            "The 'set_basic' method is deprecated and will be removed in Werkzeug 3.0."
-            " Create and assign an instance instead.",
-            DeprecationWarning,
-            stacklevel=2,
-        )
-        self._type = "basic"
-        dict.clear(self.parameters)  # type: ignore[arg-type]
-        dict.update(
-            self.parameters,  # type: ignore[arg-type]
-            {"realm": realm},  # type: ignore[dict-item]
-        )
-        self._token = None
-        self._trigger_on_update()
-
-    def set_digest(
-        self,
-        realm: str,
-        nonce: str,
-        qop: t.Sequence[str] = ("auth",),
-        opaque: str | None = None,
-        algorithm: str | None = None,
-        stale: bool = False,
-    ) -> None:
-        """Clear any existing data and set a ``Digest`` challenge.
-
-        .. deprecated:: 2.3
-            Will be removed in Werkzeug 3.0. Create and assign an instance instead.
-        """
-        warnings.warn(
-            "The 'set_digest' method is deprecated and will be removed in Werkzeug 3.0."
-            " Create and assign an instance instead.",
-            DeprecationWarning,
-            stacklevel=2,
-        )
-        self._type = "digest"
-        dict.clear(self.parameters)  # type: ignore[arg-type]
-        parameters = {
-            "realm": realm,
-            "nonce": nonce,
-            "qop": ", ".join(qop),
-            "stale": "TRUE" if stale else "FALSE",
-        }
-
-        if opaque is not None:
-            parameters["opaque"] = opaque
-
-        if algorithm is not None:
-            parameters["algorithm"] = algorithm
-
-        dict.update(self.parameters, parameters)  # type: ignore[arg-type]
-        self._token = None
-        self._trigger_on_update()
-
->>>>>>> 92b4eabd
     def __getitem__(self, key: str) -> str | None:
         return self.parameters.get(key)
 
