--- conflicted
+++ resolved
@@ -1,12 +1,5 @@
-<<<<<<< HEAD
--r docs.in
--r tests.in
--r typing.in
-pip-tools
-=======
 -r docs.txt
 -r tests.txt
 -r typing.txt
->>>>>>> 0d7f00f5
 pre-commit
 tox