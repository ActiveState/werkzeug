name: Publish
on:
  push:
    tags:
      - '*'
jobs:
  build:
    runs-on: ubuntu-latest
    outputs:
      hash: ${{ steps.hash.outputs.hash }}
    steps:
<<<<<<< HEAD
      - uses: actions/checkout@b4ffde65f46336ab88eb53be808477a3936bae11
      - uses: actions/setup-python@0a5c61591373683505ea898e09a3ea4f39ef2b9c
=======
      - uses: actions/checkout@9bb56186c3b09b4f86b1c65136769dd318469633 # v4.1.2
      - uses: actions/setup-python@82c7e631bb3cdc910f68e0081d67478d79c6982d # v5.1.0
>>>>>>> 0d7f00f5
        with:
          python-version: '3.x'
          cache: pip
          cache-dependency-path: requirements*/*.txt
      - run: pip install -r requirements/build.txt
      # Use the commit date instead of the current date during the build.
      - run: echo "SOURCE_DATE_EPOCH=$(git log -1 --pretty=%ct)" >> $GITHUB_ENV
      - run: python -m build
      # Generate hashes used for provenance.
      - name: generate hash
        id: hash
        run: cd dist && echo "hash=$(sha256sum * | base64 -w0)" >> $GITHUB_OUTPUT
<<<<<<< HEAD
      - uses: actions/upload-artifact@5d5d22a31266ced268874388b861e4b58bb5c2f3
=======
      - uses: actions/upload-artifact@a8a3f3ad30e3422c9c7b888a15615d19a852ae32 # v3.1.3
>>>>>>> 0d7f00f5
        with:
          path: ./dist
  provenance:
    needs: [build]
    permissions:
      actions: read
      id-token: write
      contents: write
    # Can't pin with hash due to how this workflow works.
    uses: slsa-framework/slsa-github-generator/.github/workflows/generator_generic_slsa3.yml@v1.10.0
    with:
      base64-subjects: ${{ needs.build.outputs.hash }}
  create-release:
    # Upload the sdist, wheels, and provenance to a GitHub release. They remain
    # available as build artifacts for a while as well.
    needs: [provenance]
    runs-on: ubuntu-latest
    permissions:
      contents: write
    steps:
<<<<<<< HEAD
      - uses: actions/download-artifact@87c55149d96e628cc2ef7e6fc2aab372015aec85
=======
      - uses: actions/download-artifact@9bc31d5ccc31df68ecc42ccf4149144866c47d8a # v3.0.2
>>>>>>> 0d7f00f5
      - name: create release
        run: >
          gh release create --draft --repo ${{ github.repository }}
          ${{ github.ref_name }}
          *.intoto.jsonl/* artifact/*
        env:
          GH_TOKEN: ${{ github.token }}
  publish-pypi:
    needs: [provenance]
    # Wait for approval before attempting to upload to PyPI. This allows reviewing the
    # files in the draft release.
<<<<<<< HEAD
    environment: publish
=======
    environment:
      name: publish
      url: https://pypi.org/project/Werkzeug/${{ github.ref_name }}
>>>>>>> 0d7f00f5
    runs-on: ubuntu-latest
    permissions:
      id-token: write
    steps:
<<<<<<< HEAD
      - uses: actions/download-artifact@87c55149d96e628cc2ef7e6fc2aab372015aec85
      - uses: pypa/gh-action-pypi-publish@e53eb8b103ffcb59469888563dc324e3c8ba6f06
        with:
          repository-url: https://test.pypi.org/legacy/
          packages-dir: artifact/
      - uses: pypa/gh-action-pypi-publish@e53eb8b103ffcb59469888563dc324e3c8ba6f06
=======
      - uses: actions/download-artifact@9bc31d5ccc31df68ecc42ccf4149144866c47d8a # v3.0.2
      - uses: pypa/gh-action-pypi-publish@81e9d935c883d0b210363ab89cf05f3894778450 # v1.8.14
        with:
          repository-url: https://test.pypi.org/legacy/
          packages-dir: artifact/
      - uses: pypa/gh-action-pypi-publish@81e9d935c883d0b210363ab89cf05f3894778450 # v1.8.14
>>>>>>> 0d7f00f5
        with:
          packages-dir: artifact/<|MERGE_RESOLUTION|>--- conflicted
+++ resolved
@@ -9,13 +9,8 @@
     outputs:
       hash: ${{ steps.hash.outputs.hash }}
     steps:
-<<<<<<< HEAD
-      - uses: actions/checkout@b4ffde65f46336ab88eb53be808477a3936bae11
-      - uses: actions/setup-python@0a5c61591373683505ea898e09a3ea4f39ef2b9c
-=======
       - uses: actions/checkout@9bb56186c3b09b4f86b1c65136769dd318469633 # v4.1.2
       - uses: actions/setup-python@82c7e631bb3cdc910f68e0081d67478d79c6982d # v5.1.0
->>>>>>> 0d7f00f5
         with:
           python-version: '3.x'
           cache: pip
@@ -28,11 +23,7 @@
       - name: generate hash
         id: hash
         run: cd dist && echo "hash=$(sha256sum * | base64 -w0)" >> $GITHUB_OUTPUT
-<<<<<<< HEAD
-      - uses: actions/upload-artifact@5d5d22a31266ced268874388b861e4b58bb5c2f3
-=======
       - uses: actions/upload-artifact@a8a3f3ad30e3422c9c7b888a15615d19a852ae32 # v3.1.3
->>>>>>> 0d7f00f5
         with:
           path: ./dist
   provenance:
@@ -53,11 +44,7 @@
     permissions:
       contents: write
     steps:
-<<<<<<< HEAD
-      - uses: actions/download-artifact@87c55149d96e628cc2ef7e6fc2aab372015aec85
-=======
       - uses: actions/download-artifact@9bc31d5ccc31df68ecc42ccf4149144866c47d8a # v3.0.2
->>>>>>> 0d7f00f5
       - name: create release
         run: >
           gh release create --draft --repo ${{ github.repository }}
@@ -69,31 +56,18 @@
     needs: [provenance]
     # Wait for approval before attempting to upload to PyPI. This allows reviewing the
     # files in the draft release.
-<<<<<<< HEAD
-    environment: publish
-=======
     environment:
       name: publish
       url: https://pypi.org/project/Werkzeug/${{ github.ref_name }}
->>>>>>> 0d7f00f5
     runs-on: ubuntu-latest
     permissions:
       id-token: write
     steps:
-<<<<<<< HEAD
-      - uses: actions/download-artifact@87c55149d96e628cc2ef7e6fc2aab372015aec85
-      - uses: pypa/gh-action-pypi-publish@e53eb8b103ffcb59469888563dc324e3c8ba6f06
-        with:
-          repository-url: https://test.pypi.org/legacy/
-          packages-dir: artifact/
-      - uses: pypa/gh-action-pypi-publish@e53eb8b103ffcb59469888563dc324e3c8ba6f06
-=======
       - uses: actions/download-artifact@9bc31d5ccc31df68ecc42ccf4149144866c47d8a # v3.0.2
       - uses: pypa/gh-action-pypi-publish@81e9d935c883d0b210363ab89cf05f3894778450 # v1.8.14
         with:
           repository-url: https://test.pypi.org/legacy/
           packages-dir: artifact/
       - uses: pypa/gh-action-pypi-publish@81e9d935c883d0b210363ab89cf05f3894778450 # v1.8.14
->>>>>>> 0d7f00f5
         with:
           packages-dir: artifact/