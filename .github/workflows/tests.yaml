--- conflicted
+++ resolved
@@ -21,26 +21,6 @@
       fail-fast: false
       matrix:
         include:
-<<<<<<< HEAD
-          - {name: Linux, python: '3.12', os: ubuntu-latest, tox: py312}
-          - {name: Windows, python: '3.12', os: windows-latest, tox: py312}
-          - {name: Mac, python: '3.12', os: macos-latest, tox: py312}
-          - {name: '3.11', python: '3.11', os: ubuntu-latest, tox: py311}
-          - {name: '3.10', python: '3.10', os: ubuntu-latest, tox: py310}
-          - {name: '3.9', python: '3.9', os: ubuntu-latest, tox: py39}
-          - {name: '3.8', python: '3.8', os: ubuntu-latest, tox: py38}
-          - {name: 'PyPy', python: 'pypy-3.10', os: ubuntu-latest, tox: pypy310}
-          - {name: Typing, python: '3.12', os: ubuntu-latest, tox: typing}
-    steps:
-      - uses: actions/checkout@b4ffde65f46336ab88eb53be808477a3936bae11
-      - uses: actions/setup-python@0a5c61591373683505ea898e09a3ea4f39ef2b9c
-        with:
-          python-version: ${{ matrix.python }}
-          cache: 'pip'
-          cache-dependency-path: requirements*/*.txt
-      - name: cache mypy
-        uses: actions/cache@ab5e6d0c87105b4c9c2047343972218f562e4319
-=======
           - {python: '3.12'}
           - {name: Windows, python: '3.12', os: windows-latest}
           - {name: Mac, python: '3.12', os: macos-latest}
@@ -70,7 +50,6 @@
           cache-dependency-path: requirements*/*.txt
       - name: cache mypy
         uses: actions/cache@0c45773b623bea8c8e75f6c82b208c3cf94ea4f9 # v4.0.2
->>>>>>> 0d7f00f5
         with:
           path: ./.mypy_cache
           key: mypy|${{ hashFiles('pyproject.toml') }}
