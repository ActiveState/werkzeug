.. currentmodule:: werkzeug

<<<<<<< HEAD
Version 2.2.0
-------------

-   Add MarkupSafe as a dependency and use it to escape values when
    rendering HTML. :issue:`2419`
-   Added the ``werkzeug.debug.preserve_context`` mechanism for
    restoring context-local data for a request when running code in the
    debug console. :pr:`2439`
-   Fix compatibility with Python 3.11 by ensuring that ``end_lineno``
    and ``end_col_offset`` are present on AST nodes. :issue:`2425`
-   Add a new faster matching router based on a state
    machine. :pr:`2433`
-   Names within options headers are always converted to lowercase. This
    matches :rfc:`6266` that the case is not relevant. :issue:`2442`
-   ``AnyConverter`` validates the value passed for it when building
    URLs. :issue:`2388`
-   The debugger shows enhanced error locations in tracebacks in Python
    3.11. :issue:`2407`
-   Extracted is_resource_modified and parse_cookie from http.py
    to sansio/http.py. :issue:`2408`
-   Extracted utility get_content_length, get_query_string, get_path_info
    functions from wsgi.py. :pr:`2415`
=======
Version 2.1.3
-------------

Unreleased

-   Add ``os.PathLike`` as a supported type for
    ``werkzeug.datastructures.FileStorage`` in the typing information
    file. It was already supported by the code. :pr:`2418`
>>>>>>> f550b445


Version 2.1.2
-------------

Released 2022-04-28

-   The development server does not set ``Transfer-Encoding: chunked``
    for 1xx, 204, 304, and HEAD responses. :issue:`2375`
-   Response HTML for exceptions and redirects starts with
    ``<!doctype html>`` and ``<html lang=en>``. :issue:`2390`
-   Fix ability to set some ``cache_control`` attributes to ``False``.
    :issue:`2379`
-   Disable ``keep-alive`` connections in the development server, which
    are not supported sufficiently by Python's ``http.server``.
    :issue:`2397`


Version 2.1.1
-------------

Released 2022-04-01

-   ``ResponseCacheControl.s_maxage`` converts its value to an int, like
    ``max_age``. :issue:`2364`


Version 2.1.0
-------------

Released 2022-03-28

-   Drop support for Python 3.6. :pr:`2277`
-   Using gevent or eventlet requires greenlet>=1.0 or PyPy>=7.3.7.
    ``werkzeug.locals`` and ``contextvars`` will not work correctly with
    older versions. :pr:`2278`
-   Remove previously deprecated code. :pr:`2276`

    -   Remove the non-standard ``shutdown`` function from the WSGI
        environ when running the development server. See the docs for
        alternatives.
    -   Request and response mixins have all been merged into the
        ``Request`` and ``Response`` classes.
    -   The user agent parser and the ``useragents`` module is removed.
        The ``user_agent`` module provides an interface that can be
        subclassed to add a parser, such as ua-parser. By default it
        only stores the whole string.
    -   The test client returns ``TestResponse`` instances and can no
        longer be treated as a tuple. All data is available as
        properties on the response.
    -   Remove ``locals.get_ident`` and related thread-local code from
        ``locals``, it no longer makes sense when moving to a
        contextvars-based implementation.
    -   Remove the ``python -m werkzeug.serving`` CLI.
    -   The ``has_key`` method on some mapping datastructures; use
        ``key in data`` instead.
    -   ``Request.disable_data_descriptor`` is removed, pass
        ``shallow=True`` instead.
    -   Remove the ``no_etag`` parameter from ``Response.freeze()``.
    -   Remove the ``HTTPException.wrap`` class method.
    -   Remove the ``cookie_date`` function. Use ``http_date`` instead.
    -   Remove the ``pbkdf2_hex``, ``pbkdf2_bin``, and ``safe_str_cmp``
        functions. Use equivalents in ``hashlib`` and ``hmac`` modules
        instead.
    -   Remove the ``Href`` class.
    -   Remove the ``HTMLBuilder`` class.
    -   Remove the ``invalidate_cached_property`` function. Use
        ``del obj.attr`` instead.
    -   Remove ``bind_arguments`` and ``validate_arguments``. Use
        :meth:`Signature.bind` and :func:`inspect.signature` instead.
    -   Remove ``detect_utf_encoding``, it's built-in to ``json.loads``.
    -   Remove ``format_string``, use :class:`string.Template` instead.
    -   Remove ``escape`` and ``unescape``. Use MarkupSafe instead.

-   The ``multiple`` parameter of ``parse_options_header`` is
    deprecated. :pr:`2357`
-   Rely on :pep:`538` and :pep:`540` to handle decoding file names
    with the correct filesystem encoding. The ``filesystem`` module is
    removed. :issue:`1760`
-   Default values passed to ``Headers`` are validated the same way
    values added later are. :issue:`1608`
-   Setting ``CacheControl`` int properties, such as ``max_age``, will
    convert the value to an int. :issue:`2230`
-   Always use ``socket.fromfd`` when restarting the dev server.
    :pr:`2287`
-   When passing a dict of URL values to ``Map.build``, list values do
    not filter out ``None`` or collapse to a single value. Passing a
    ``MultiDict`` does collapse single items. This undoes a previous
    change that made it difficult to pass a list, or ``None`` values in
    a list, to custom URL converters. :issue:`2249`
-   ``run_simple`` shows instructions for dealing with "address already
    in use" errors, including extra instructions for macOS. :pr:`2321`
-   Extend list of characters considered always safe in URLs based on
    :rfc:`3986`. :issue:`2319`
-   Optimize the stat reloader to avoid watching unnecessary files in
    more cases. The watchdog reloader is still recommended for
    performance and accuracy. :issue:`2141`
-   The development server uses ``Transfer-Encoding: chunked`` for
    streaming responses when it is configured for HTTP/1.1.
    :issue:`2090, 1327`, :pr:`2091`
-   The development server uses HTTP/1.1, which enables keep-alive
    connections and chunked streaming responses, when ``threaded`` or
    ``processes`` is enabled. :pr:`2323`
-   ``cached_property`` works for classes with ``__slots__`` if a
    corresponding ``_cache_{name}`` slot is added. :pr:`2332`
-   Refactor the debugger traceback formatter to use Python's built-in
    ``traceback`` module as much as possible. :issue:`1753`
-   The ``TestResponse.text`` property is a shortcut for
    ``r.get_data(as_text=True)``, for convenient testing against text
    instead of bytes. :pr:`2337`
-   ``safe_join`` ensures that the path remains relative if the trusted
    directory is the empty string. :pr:`2349`
-   Percent-encoded newlines (``%0a``), which are decoded by WSGI
    servers, are considered when routing instead of terminating the
    match early. :pr:`2350`
-   The test client doesn't set duplicate headers for ``CONTENT_LENGTH``
    and ``CONTENT_TYPE``. :pr:`2348`
-   ``append_slash_redirect`` handles ``PATH_INFO`` with internal
    slashes. :issue:`1972`, :pr:`2338`
-   The default status code for ``append_slash_redirect`` is 308 instead
    of 301. This preserves the request body, and matches a previous
    change to ``strict_slashes`` in routing. :issue:`2351`
-   Fix ``ValueError: I/O operation on closed file.`` with the test
    client when following more than one redirect. :issue:`2353`
-   ``Response.autocorrect_location_header`` is disabled by default.
    The ``Location`` header URL will remain relative, and exclude the
    scheme and domain, by default. :issue:`2352`
-   ``Request.get_json()`` will raise a 400 ``BadRequest`` error if the
    ``Content-Type`` header is not ``application/json``. This makes a
    very common source of confusion more visible. :issue:`2339`


Version 2.0.3
-------------

Released 2022-02-07

-   ``ProxyFix`` supports IPv6 addresses. :issue:`2262`
-   Type annotation for ``Response.make_conditional``,
    ``HTTPException.get_response``, and ``Map.bind_to_environ`` accepts
    ``Request`` in addition to ``WSGIEnvironment`` for the first
    parameter. :pr:`2290`
-   Fix type annotation for ``Request.user_agent_class``. :issue:`2273`
-   Accessing ``LocalProxy.__class__`` and ``__doc__`` on an unbound
    proxy returns the fallback value instead of a method object.
    :issue:`2188`
-   Redirects with the test client set ``RAW_URI`` and ``REQUEST_URI``
    correctly. :issue:`2151`


Version 2.0.2
-------------

Released 2021-10-05

-   Handle multiple tokens in ``Connection`` header when routing
    WebSocket requests. :issue:`2131`
-   Set the debugger pin cookie secure flag when on https. :pr:`2150`
-   Fix type annotation for ``MultiDict.update`` to accept iterable
    values :pr:`2142`
-   Prevent double encoding of redirect URL when ``merge_slash=True``
    for ``Rule.match``. :issue:`2157`
-   ``CombinedMultiDict.to_dict`` with ``flat=False`` considers all
    component dicts when building value lists. :issue:`2189`
-   ``send_file`` only sets a detected ``Content-Encoding`` if
    ``as_attachment`` is disabled to avoid browsers saving
    decompressed ``.tar.gz`` files. :issue:`2149`
-   Fix type annotations for ``TypeConversionDict.get`` to not return an
    ``Optional`` value if both ``default`` and ``type`` are not
    ``None``. :issue:`2169`
-   Fix type annotation for routing rule factories to accept
    ``Iterable[RuleFactory]`` instead of ``Iterable[Rule]`` for the
    ``rules`` parameter. :issue:`2183`
-   Add missing type annotation for ``FileStorage.__getattr__``
    :issue:`2155`
-   The debugger pin cookie is set with ``SameSite`` set to ``Strict``
    instead of ``None`` to be compatible with modern browser security.
    :issue:`2156`
-   Type annotations use ``IO[bytes]`` and ``IO[str]`` instead of
    ``BinaryIO`` and ``TextIO`` for wider type compatibility.
    :issue:`2130`
-   Ad-hoc TLS certs are generated with SAN matching CN. :issue:`2158`
-   Fix memory usage for locals when using Python 3.6 or pre 0.4.17
    greenlet versions. :pr:`2212`
-   Fix type annotation in ``CallbackDict``, because it is not
    utilizing a bound TypeVar. :issue:`2235`
-   Fix setting CSP header options on the response. :pr:`2237`
-   Fix an issue with with the interactive debugger where lines would
    not expand on click for very long tracebacks. :pr:`2239`
-   The interactive debugger handles displaying an exception that does
    not have a traceback, such as from ``ProcessPoolExecutor``.
    :issue:`2217`


Version 2.0.1
-------------

Released 2021-05-17

-   Fix type annotation for ``send_file`` ``max_age`` callable. Don't
    pass ``pathlib.Path`` to ``max_age``. :issue:`2119`
-   Mark top-level names as exported so type checking understands
    imports in user projects. :issue:`2122`
-   Fix some types that weren't available in Python 3.6.0. :issue:`2123`
-   ``cached_property`` is generic over its return type, properties
    decorated with it report the correct type. :issue:`2113`
-   Fix multipart parsing bug when boundary contains special regex
    characters. :issue:`2125`
-   Type checking understands that calling ``headers.get`` with a string
    default will always return a string. :issue:`2128`
-   If ``HTTPException.description`` is not a string,
    ``get_description`` will convert it to a string. :issue:`2115`


Version 2.0.0
-------------

Released 2021-05-11

-   Drop support for Python 2 and 3.5. :pr:`1693`
-   Deprecate :func:`utils.format_string`, use :class:`string.Template`
    instead. :issue:`1756`
-   Deprecate :func:`utils.bind_arguments` and
    :func:`utils.validate_arguments`, use :meth:`Signature.bind` and
    :func:`inspect.signature` instead. :issue:`1757`
-   Deprecate :class:`utils.HTMLBuilder`. :issue:`1761`
-   Deprecate :func:`utils.escape` and :func:`utils.unescape`, use
    MarkupSafe instead. :issue:`1758`
-   Deprecate the undocumented ``python -m werkzeug.serving`` CLI.
    :issue:`1834`
-   Deprecate the ``environ["werkzeug.server.shutdown"]`` function
    that is available when running the development server. :issue:`1752`
-   Deprecate the ``useragents`` module and the built-in user agent
    parser. Use a dedicated parser library instead by subclassing
    ``user_agent.UserAgent`` and setting ``Request.user_agent_class``.
    :issue:`2078`
-   Remove the unused, internal ``posixemulation`` module. :issue:`1759`
-   All ``datetime`` values are timezone-aware with
    ``tzinfo=timezone.utc``. This applies to anything using
    ``http.parse_date``: ``Request.date``, ``.if_modified_since``,
    ``.if_unmodified_since``; ``Response.date``, ``.expires``,
    ``.last_modified``, ``.retry_after``; ``parse_if_range_header``, and
    ``IfRange.date``. When comparing values, the other values must also
    be aware, or these values must be made naive. When passing
    parameters or setting attributes, naive values are still assumed to
    be in UTC. :pr:`2040`
-   Merge all request and response wrapper mixin code into single
    ``Request`` and ``Response`` classes. Using the mixin classes is no
    longer necessary and will show a deprecation warning. Checking
    ``isinstance`` or ``issubclass`` against ``BaseRequest`` and
    ``BaseResponse`` will show a deprecation warning and check against
    ``Request`` or ``Response`` instead. :issue:`1963`
-   JSON support no longer uses simplejson if it's installed. To use
    another JSON module, override ``Request.json_module`` and
    ``Response.json_module``. :pr:`1766`
-   ``Response.get_json()`` no longer caches the result, and the
    ``cache`` parameter is removed. :issue:`1698`
-   ``Response.freeze()`` generates an ``ETag`` header if one is not
    set. The ``no_etag`` parameter (which usually wasn't visible
    anyway) is no longer used. :issue:`1963`
-   Add a ``url_scheme`` argument to :meth:`~routing.MapAdapter.build`
    to override the bound scheme. :pr:`1721`
-   Passing an empty list as a query string parameter to ``build()``
    won't append an unnecessary ``?``. Also drop any number of ``None``
    items in a list. :issue:`1992`
-   When passing a ``Headers`` object to a test client method or
    ``EnvironBuilder``, multiple values for a key are joined into one
    comma separated value. This matches the HTTP spec on multi-value
    headers. :issue:`1655`
-   Setting ``Response.status`` and ``status_code`` uses identical
    parsing and error checking. :issue:`1658`, :pr:`1728`
-   ``MethodNotAllowed`` and ``RequestedRangeNotSatisfiable`` take a
    ``response`` kwarg, consistent with other HTTP errors. :pr:`1748`
-   The response generated by :exc:`~exceptions.Unauthorized` produces
    one ``WWW-Authenticate`` header per value in ``www_authenticate``,
    rather than joining them into a single value, to improve
    interoperability with browsers and other clients. :pr:`1755`
-   If ``parse_authorization_header`` can't decode the header value, it
    returns ``None`` instead of raising a ``UnicodeDecodeError``.
    :issue:`1816`
-   The debugger no longer uses jQuery. :issue:`1807`
-   The test client includes the query string in ``REQUEST_URI`` and
    ``RAW_URI``. :issue:`1781`
-   Switch the parameter order of ``default_stream_factory`` to match
    the order used when calling it. :pr:`1085`
-   Add ``send_file`` function to generate a response that serves a
    file. Adapted from Flask's implementation. :issue:`265`, :pr:`1850`
-   Add ``send_from_directory`` function to safely serve an untrusted
    path within a trusted directory. Adapted from Flask's
    implementation. :issue:`1880`
-   ``send_file`` takes ``download_name``, which is passed even if
    ``as_attachment=False`` by using ``Content-Disposition: inline``.
    ``download_name`` replaces Flask's ``attachment_filename``.
    :issue:`1869`
-   ``send_file`` sets ``conditional=True`` and ``max_age=None`` by
    default. ``Cache-Control`` is set to ``no-cache`` if ``max_age`` is
    not set, otherwise ``public``. This tells browsers to validate
    conditional requests instead of using a timed cache.
    ``max_age=None`` replaces Flask's ``cache_timeout=43200``.
    :issue:`1882`
-   ``send_file`` can be called with ``etag="string"`` to set a custom
    ETag instead of generating one. ``etag`` replaces Flask's
    ``add_etags``. :issue:`1868`
-   ``send_file`` sets the ``Content-Encoding`` header if an encoding is
    returned when guessing ``mimetype`` from ``download_name``.
    :pr:`3896`
-   Update the defaults used by ``generate_password_hash``. Increase
    PBKDF2 iterations to 260000 from 150000. Increase salt length to 16
    from 8. Use ``secrets`` module to generate salt. :pr:`1935`
-   The reloader doesn't crash if ``sys.stdin`` is somehow ``None``.
    :pr:`1915`
-   Add arguments to ``delete_cookie`` to match ``set_cookie`` and the
    attributes modern browsers expect. :pr:`1889`
-   ``utils.cookie_date`` is deprecated, use ``utils.http_date``
    instead. The value for ``Set-Cookie expires`` is no longer "-"
    delimited. :pr:`2040`
-   Use ``request.headers`` instead of ``request.environ`` to look up
    header attributes. :pr:`1808`
-   The test ``Client`` request methods (``client.get``, etc.) always
    return an instance of ``TestResponse``. In addition to the normal
    behavior of ``Response``, this class provides ``request`` with the
    request that produced the response, and ``history`` to track
    intermediate responses when ``follow_redirects`` is used.
    :issue:`763, 1894`
-   The test ``Client`` request methods takes an ``auth`` parameter to
    add an ``Authorization`` header. It can be an ``Authorization``
    object or a ``(username, password)`` tuple for ``Basic`` auth.
    :pr:`1809`
-   Calling ``response.close()`` on a response from the test ``Client``
    will close the request input stream. This matches file behavior
    and can prevent a ``ResourceWarning`` in some cases. :issue:`1785`
-   ``EnvironBuilder.from_environ`` decodes values encoded for WSGI, to
    avoid double encoding the new values. :pr:`1959`
-   The default stat reloader will watch Python files under
    non-system/virtualenv ``sys.path`` entries, which should contain
    most user code. It will also watch all Python files under
    directories given in ``extra_files``. :pr:`1945`
-   The reloader ignores ``__pycache__`` directories again. :pr:`1945`
-   ``run_simple`` takes ``exclude_patterns`` a list of ``fnmatch``
    patterns that will not be scanned by the reloader. :issue:`1333`
-   Cookie names are no longer unquoted. This was against :rfc:`6265`
    and potentially allowed setting ``__Secure`` prefixed cookies.
    :pr:`1965`
-   Fix some word matches for user agent platform when the word can be a
    substring. :issue:`1923`
-   The development server logs ignored SSL errors. :pr:`1967`
-   Temporary files for form data are opened in ``rb+`` instead of
    ``wb+`` mode for better compatibility with some libraries.
    :issue:`1961`
-   Use SHA-1 instead of MD5 for generating ETags and the debugger pin,
    and in some tests. MD5 is not available in some environments, such
    as FIPS 140. This may invalidate some caches since the ETag will be
    different. :issue:`1897`
-   Add ``Cross-Origin-Opener-Policy`` and
    ``Cross-Origin-Embedder-Policy`` response header properties.
    :pr:`2008`
-   ``run_simple`` tries to show a valid IP address when binding to all
    addresses, instead of ``0.0.0.0`` or ``::``. It also warns about not
    running the development server in production in this case.
    :issue:`1964`
-   Colors in the development server log are displayed if Colorama is
    installed on Windows. For all platforms, style support no longer
    requires Click. :issue:`1832`
-   A range request for an empty file (or other data with length 0) will
    return a 200 response with the empty file instead of a 416 error.
    :issue:`1937`
-   New sans-IO base classes for ``Request`` and ``Response`` have been
    extracted to contain all the behavior that is not WSGI or IO
    dependent. These are not a public API, they are part of an ongoing
    refactor to let ASGI frameworks use Werkzeug. :pr:`2005`
-   Parsing ``multipart/form-data`` has been refactored to use sans-io
    patterns. This should also make parsing forms with large binary file
    uploads significantly faster. :issue:`1788, 875`
-   ``LocalProxy`` matches the current Python data model special
    methods, including all r-ops, in-place ops, and async. ``__class__``
    is proxied, so the proxy will look like the object in more cases,
    including ``isinstance``. Use ``issubclass(type(obj), LocalProxy)``
    to check if an object is actually a proxy. :issue:`1754`
-   ``Local`` uses ``ContextVar`` on Python 3.7+ instead of
    ``threading.local``. :pr:`1778`
-   ``request.values`` does not include ``form`` for GET requests (even
    though GET bodies are undefined). This prevents bad caching proxies
    from caching form data instead of query strings. :pr:`2037`
-   The development server adds the underlying socket to ``environ`` as
    ``werkzeug.socket``. This is non-standard and specific to the dev
    server, other servers may expose this under their own key. It is
    useful for handling a WebSocket upgrade request. :issue:`2052`
-   URL matching assumes ``websocket=True`` mode for WebSocket upgrade
    requests. :issue:`2052`
-   Updated ``UserAgentParser`` to handle more cases. :issue:`1971`
-   ``werzeug.DechunkedInput.readinto`` will not read beyond the size of
    the buffer. :issue:`2021`
-   Fix connection reset when exceeding max content size. :pr:`2051`
-   ``pbkdf2_hex``, ``pbkdf2_bin``, and ``safe_str_cmp`` are deprecated.
    ``hashlib`` and ``hmac`` provide equivalents. :pr:`2083`
-   ``invalidate_cached_property`` is deprecated. Use ``del obj.name``
    instead. :pr:`2084`
-   ``Href`` is deprecated. Use ``werkzeug.routing`` instead.
    :pr:`2085`
-   ``Request.disable_data_descriptor`` is deprecated. Create the
    request with ``shallow=True`` instead. :pr:`2085`
-   ``HTTPException.wrap`` is deprecated. Create a subclass manually
    instead. :pr:`2085`


Version 1.0.1
-------------

Released 2020-03-31

-   Make the argument to ``RequestRedirect.get_response`` optional.
    :issue:`1718`
-   Only allow a single access control allow origin value. :pr:`1723`
-   Fix crash when trying to parse a non-existent Content Security
    Policy header. :pr:`1731`
-   ``http_date`` zero fills years < 1000 to always output four digits.
    :issue:`1739`
-   Fix missing local variables in interactive debugger console.
    :issue:`1746`
-   Fix passing file-like objects like ``io.BytesIO`` to
    ``FileStorage.save``. :issue:`1733`


Version 1.0.0
-------------

Released 2020-02-06

-   Drop support for Python 3.4. (:issue:`1478`)
-   Remove code that issued deprecation warnings in version 0.15.
    (:issue:`1477`)
-   Remove most top-level attributes provided by the ``werkzeug``
    module in favor of direct imports. For example, instead of
    ``import werkzeug; werkzeug.url_quote``, do
    ``from werkzeug.urls import url_quote``. Install version 0.16 first
    to see deprecation warnings while upgrading. :issue:`2`, :pr:`1640`
-   Added ``utils.invalidate_cached_property()`` to invalidate cached
    properties. (:pr:`1474`)
-   Directive keys for the ``Set-Cookie`` response header are not
    ignored when parsing the ``Cookie`` request header. This allows
    cookies with names such as "expires" and "version". (:issue:`1495`)
-   Request cookies are parsed into a ``MultiDict`` to capture all
    values for cookies with the same key. ``cookies[key]`` returns the
    first value rather than the last. Use ``cookies.getlist(key)`` to
    get all values. ``parse_cookie`` also defaults to a ``MultiDict``.
    :issue:`1562`, :pr:`1458`
-   Add ``charset=utf-8`` to an HTTP exception response's
    ``CONTENT_TYPE`` header. (:pr:`1526`)
-   The interactive debugger handles outer variables in nested scopes
    such as lambdas and comprehensions. :issue:`913`, :issue:`1037`,
    :pr:`1532`
-   The user agent for Opera 60 on Mac is correctly reported as
    "opera" instead of "chrome". :issue:`1556`
-   The platform for Crosswalk on Android is correctly reported as
    "android" instead of "chromeos". (:pr:`1572`)
-   Issue a warning when the current server name does not match the
    configured server name. :issue:`760`
-   A configured server name with the default port for a scheme will
    match the current server name without the port if the current scheme
    matches. :pr:`1584`
-   :exc:`~exceptions.InternalServerError` has a ``original_exception``
    attribute that frameworks can use to track the original cause of the
    error. :pr:`1590`
-   Headers are tested for equality independent of the header key case,
    such that ``X-Foo`` is the same as ``x-foo``. :pr:`1605`
-   :meth:`http.dump_cookie` accepts ``'None'`` as a value for
    ``samesite``. :issue:`1549`
-   :meth:`~test.Client.set_cookie` accepts a ``samesite`` argument.
    :pr:`1705`
-   Support the Content Security Policy header through the
    `Response.content_security_policy` data structure. :pr:`1617`
-   ``LanguageAccept`` will fall back to matching "en" for "en-US" or
    "en-US" for "en" to better support clients or translations that
    only match at the primary language tag. :issue:`450`, :pr:`1507`
-   ``MIMEAccept`` uses MIME parameters for specificity when matching.
    :issue:`458`, :pr:`1574`
-   If the development server is started with an ``SSLContext``
    configured to verify client certificates, the certificate in PEM
    format will be available as ``environ["SSL_CLIENT_CERT"]``.
    :pr:`1469`
-   ``is_resource_modified`` will run for methods other than ``GET`` and
    ``HEAD``, rather than always returning ``False``. :issue:`409`
-   ``SharedDataMiddleware`` returns 404 rather than 500 when trying to
    access a directory instead of a file with the package loader. The
    dependency on setuptools and pkg_resources is removed.
    :issue:`1599`
-   Add a ``response.cache_control.immutable`` flag. Keep in mind that
    browser support for this ``Cache-Control`` header option is still
    experimental and may not be implemented. :issue:`1185`
-   Optional request log highlighting with the development server is
    handled by Click instead of termcolor. :issue:`1235`
-   Optional ad-hoc TLS support for the development server is handled
    by cryptography instead of pyOpenSSL. :pr:`1555`
-   ``FileStorage.save()`` supports ``pathlib`` and :pep:`519`
    ``PathLike`` objects. :issue:`1653`
-   The debugger security pin is unique in containers managed by Podman.
    :issue:`1661`
-   Building a URL when ``host_matching`` is enabled takes into account
    the current host when there are duplicate endpoints with different
    hosts. :issue:`488`
-   The ``429 TooManyRequests`` and ``503 ServiceUnavailable`` HTTP
    exceptions takes a ``retry_after`` parameter to set the
    ``Retry-After`` header. :issue:`1657`
-   ``Map`` and ``Rule`` have a ``merge_slashes`` option to collapse
    multiple slashes into one, similar to how many HTTP servers behave.
    This is enabled by default. :pr:`1286, 1694`
-   Add HTTP 103, 208, 306, 425, 506, 508, and 511 to the list of status
    codes. :pr:`1678`
-   Add ``update``, ``setlist``, and ``setlistdefault`` methods to the
    ``Headers`` data structure. ``extend`` method can take ``MultiDict``
    and kwargs. :pr:`1687, 1697`
-   The development server accepts paths that start with two slashes,
    rather than stripping off the first path segment. :issue:`491`
-   Add access control (Cross Origin Request Sharing, CORS) header
    properties to the ``Request`` and ``Response`` wrappers. :pr:`1699`
-   ``Accept`` values are no longer ordered alphabetically for equal
    quality tags. Instead the initial order is preserved. :issue:`1686`
-   Added ``Map.lock_class`` attribute for alternative
    implementations. :pr:`1702`
-   Support matching and building WebSocket rules in the routing system,
    for use by async frameworks. :pr:`1709`
-   Range requests that span an entire file respond with 206 instead of
    200, to be more compliant with :rfc:`7233`. This may help serving
    media to older browsers. :issue:`410, 1704`
-   The :class:`~middleware.shared_data.SharedDataMiddleware` default
    ``fallback_mimetype`` is ``application/octet-stream``. If a filename
    looks like a text mimetype, the ``utf-8`` charset is added to it.
    This matches the behavior of :class:`~wrappers.BaseResponse` and
    Flask's ``send_file()``. :issue:`1689`


Version 0.16.1
--------------

Released 2020-01-27

-   Fix import location in deprecation messages for subpackages.
    :issue:`1663`
-   Fix an SSL error on Python 3.5 when the dev server responds with no
    content. :issue:`1659`


Version 0.16.0
--------------

Released 2019-09-19

-   Deprecate most top-level attributes provided by the ``werkzeug``
    module in favor of direct imports. The deprecated imports will be
    removed in version 1.0.

    For example, instead of ``import werkzeug; werkzeug.url_quote``, do
    ``from werkzeug.urls import url_quote``. A deprecation warning will
    show the correct import to use. ``werkzeug.exceptions`` and
    ``werkzeug.routing`` should also be imported instead of accessed,
    but for technical reasons can't show a warning.

    :issue:`2`, :pr:`1640`


Version 0.15.6
--------------

Released 2019-09-04

-   Work around a bug in pip that caused the reloader to fail on
    Windows when the script was an entry point. This fixes the issue
    with Flask's `flask run` command failing with "No module named
    Scripts\flask". :issue:`1614`
-   ``ProxyFix`` trusts the ``X-Forwarded-Proto`` header by default.
    :issue:`1630`
-   The deprecated ``num_proxies`` argument to ``ProxyFix`` sets
    ``x_for``, ``x_proto``, and ``x_host`` to match 0.14 behavior. This
    is intended to make intermediate upgrades less disruptive, but the
    argument will still be removed in 1.0. :issue:`1630`


Version 0.15.5
--------------

Released 2019-07-17

-   Fix a ``TypeError`` due to changes to ``ast.Module`` in Python 3.8.
    :issue:`1551`
-   Fix a C assertion failure in debug builds of some Python 2.7
    releases. :issue:`1553`
-   :class:`~exceptions.BadRequestKeyError` adds the ``KeyError``
    message to the description if ``e.show_exception`` is set to
    ``True``. This is a more secure default than the original 0.15.0
    behavior and makes it easier to control without losing information.
    :pr:`1592`
-   Upgrade the debugger to jQuery 3.4.1. :issue:`1581`
-   Work around an issue in some external debuggers that caused the
    reloader to fail. :issue:`1607`
-   Work around an issue where the reloader couldn't introspect a
    setuptools script installed as an egg. :issue:`1600`
-   The reloader will use ``sys.executable`` even if the script is
    marked executable, reverting a behavior intended for NixOS
    introduced in 0.15. The reloader should no longer cause
    ``OSError: [Errno 8] Exec format error``. :issue:`1482`,
    :issue:`1580`
-   ``SharedDataMiddleware`` safely handles paths with Windows drive
    names. :issue:`1589`


Version 0.15.4
--------------

Released 2019-05-14

-   Fix a ``SyntaxError`` on Python 2.7.5. (:issue:`1544`)


Version 0.15.3
--------------

Released 2019-05-14

-   Properly handle multi-line header folding in development server in
    Python 2.7. (:issue:`1080`)
-   Restore the ``response`` argument to :exc:`~exceptions.Unauthorized`.
    (:pr:`1527`)
-   :exc:`~exceptions.Unauthorized` doesn't add the ``WWW-Authenticate``
    header if ``www_authenticate`` is not given. (:issue:`1516`)
-   The default URL converter correctly encodes bytes to string rather
    than representing them with ``b''``. (:issue:`1502`)
-   Fix the filename format string in
    :class:`~middleware.profiler.ProfilerMiddleware` to correctly handle
    float values. (:issue:`1511`)
-   Update :class:`~middleware.lint.LintMiddleware` to work on Python 3.
    (:issue:`1510`)
-   The debugger detects cycles in chained exceptions and does not time
    out in that case. (:issue:`1536`)
-   When running the development server in Docker, the debugger security
    pin is now unique per container.


Version 0.15.2
--------------

Released 2019-04-02

-   ``Rule`` code generation uses a filename that coverage will ignore.
    The previous value, "generated", was causing coverage to fail.
    (:issue:`1487`)
-   The test client removes the cookie header if there are no persisted
    cookies. This fixes an issue introduced in 0.15.0 where the cookies
    from the original request were used for redirects, causing functions
    such as logout to fail. (:issue:`1491`)
-   The test client copies the environ before passing it to the app, to
    prevent in-place modifications from affecting redirect requests.
    (:issue:`1498`)
-   The ``"werkzeug"`` logger only adds a handler if there is no handler
    configured for its level in the logging chain. This avoids double
    logging if other code configures logging first. (:issue:`1492`)


Version 0.15.1
--------------

Released 2019-03-21

-   :exc:`~exceptions.Unauthorized` takes ``description`` as the first
    argument, restoring previous behavior. The new ``www_authenticate``
    argument is listed second. (:issue:`1483`)


Version 0.15.0
--------------

Released 2019-03-19

-   Building URLs is ~7x faster. Each :class:`~routing.Rule` compiles
    an optimized function for building itself. (:pr:`1281`)
-   :meth:`MapAdapter.build() <routing.MapAdapter.build>` can be passed
    a :class:`~datastructures.MultiDict` to represent multiple values
    for a key. It already did this when passing a dict with a list
    value. (:pr:`724`)
-   ``path_info`` defaults to ``'/'`` for
    :meth:`Map.bind() <routing.Map.bind>`. (:issue:`740`, :pr:`768`,
    :pr:`1316`)
-   Change ``RequestRedirect`` code from 301 to 308, preserving the verb
    and request body (form data) during redirect. (:pr:`1342`)
-   ``int`` and ``float`` converters in URL rules will handle negative
    values if passed the ``signed=True`` parameter. For example,
    ``/jump/<int(signed=True):count>``. (:pr:`1355`)
-   ``Location`` autocorrection in :func:`Response.get_wsgi_headers()
    <wrappers.BaseResponse.get_wsgi_headers>` is relative to the current
    path rather than the root path. (:issue:`693`, :pr:`718`,
    :pr:`1315`)
-   412 responses once again include entity headers and an error message
    in the body. They were originally omitted when implementing
    ``If-Match`` (:pr:`1233`), but the spec doesn't seem to disallow it.
    (:issue:`1231`, :pr:`1255`)
-   The Content-Length header is removed for 1xx and 204 responses. This
    fixes a previous change where no body would be sent, but the header
    would still be present. The new behavior matches RFC 7230.
    (:pr:`1294`)
-   :class:`~exceptions.Unauthorized` takes a ``www_authenticate``
    parameter to set the ``WWW-Authenticate`` header for the response,
    which is technically required for a valid 401 response.
    (:issue:`772`, :pr:`795`)
-   Add support for status code 424 :exc:`~exceptions.FailedDependency`.
    (:pr:`1358`)
-   :func:`http.parse_cookie` ignores empty segments rather than
    producing a cookie with no key or value. (:issue:`1245`, :pr:`1301`)
-   :func:`~http.parse_authorization_header` (and
    :class:`~datastructures.Authorization`,
    :attr:`~wrappers.Request.authorization`) treats the authorization
    header as UTF-8. On Python 2, basic auth username and password are
    ``unicode``. (:pr:`1325`)
-   :func:`~http.parse_options_header` understands :rfc:`2231` parameter
    continuations. (:pr:`1417`)
-   :func:`~urls.uri_to_iri` does not unquote ASCII characters in the
    unreserved class, such as space, and leaves invalid bytes quoted
    when decoding. :func:`~urls.iri_to_uri` does not quote reserved
    characters. See :rfc:`3987` for these character classes.
    (:pr:`1433`)
-   ``get_content_type`` appends a charset for any mimetype that ends
    with ``+xml``, not just those that start with ``application/``.
    Known text types such as ``application/javascript`` are also given
    charsets. (:pr:`1439`)
-   Clean up ``werkzeug.security`` module, remove outdated hashlib
    support. (:pr:`1282`)
-   In :func:`~security.generate_password_hash`, PBKDF2 uses 150000
    iterations by default, increased from 50000. (:pr:`1377`)
-   :class:`~wsgi.ClosingIterator` calls ``close`` on the wrapped
    *iterable*, not the internal iterator. This doesn't affect objects
    where ``__iter__`` returned ``self``. For other objects, the method
    was not called before. (:issue:`1259`, :pr:`1260`)
-   Bytes may be used as keys in :class:`~datastructures.Headers`, they
    will be decoded as Latin-1 like values are. (:pr:`1346`)
-   :class:`~datastructures.Range` validates that list of range tuples
    passed to it would produce a valid ``Range`` header. (:pr:`1412`)
-   :class:`~datastructures.FileStorage` looks up attributes on
    ``stream._file`` if they don't exist on ``stream``, working around
    an issue where :func:`tempfile.SpooledTemporaryFile` didn't
    implement all of :class:`io.IOBase`. See
    https://github.com/python/cpython/pull/3249. (:pr:`1409`)
-   :class:`CombinedMultiDict.copy() <datastructures.CombinedMultiDict>`
    returns a shallow mutable copy as a
    :class:`~datastructures.MultiDict`. The copy no longer reflects
    changes to the combined dicts, but is more generally useful.
    (:pr:`1420`)
-   The version of jQuery used by the debugger is updated to 3.3.1.
    (:pr:`1390`)
-   The debugger correctly renders long ``markupsafe.Markup`` instances.
    (:pr:`1393`)
-   The debugger can serve resources when Werkzeug is installed as a
    zip file. ``DebuggedApplication.get_resource`` uses
    ``pkgutil.get_data``. (:pr:`1401`)
-   The debugger and server log support Python 3's chained exceptions.
    (:pr:`1396`)
-   The interactive debugger highlights frames that come from user code
    to make them easy to pick out in a long stack trace. Note that if an
    env was created with virtualenv instead of venv, the debugger may
    incorrectly classify some frames. (:pr:`1421`)
-   Clicking the error message at the top of the interactive debugger
    will jump down to the bottom of the traceback. (:pr:`1422`)
-   When generating a PIN, the debugger will ignore a ``KeyError``
    raised when the current UID doesn't have an associated username,
    which can happen in Docker. (:issue:`1471`)
-   :class:`~exceptions.BadRequestKeyError` adds the ``KeyError``
    message to the description, making it clearer what caused the 400
    error. Frameworks like Flask can omit this information in production
    by setting ``e.args = ()``. (:pr:`1395`)
-   If a nested ``ImportError`` occurs from :func:`~utils.import_string`
    the traceback mentions the nested import. Removes an untested code
    path for handling "modules not yet set up by the parent."
    (:pr:`735`)
-   Triggering a reload while using a tool such as PDB no longer hides
    input. (:pr:`1318`)
-   The reloader will not prepend the Python executable to the command
    line if the Python file is marked executable. This allows the
    reloader to work on NixOS. (:pr:`1242`)
-   Fix an issue where ``sys.path`` would change between reloads when
    running with ``python -m app``. The reloader can detect that a
    module was run with "-m" and reconstructs that instead of the file
    path in ``sys.argv`` when reloading. (:pr:`1416`)
-   The dev server can bind to a Unix socket by passing a hostname like
    ``unix://app.socket``. (:pr:`209`, :pr:`1019`)
-   Server uses ``IPPROTO_TCP`` constant instead of ``SOL_TCP`` for
    Jython compatibility. (:pr:`1375`)
-   When using an adhoc SSL cert with :func:`~serving.run_simple`, the
    cert is shown as self-signed rather than signed by an invalid
    authority. (:pr:`1430`)
-   The development server logs the unquoted IRI rather than the raw
    request line, to make it easier to work with Unicode in request
    paths during development. (:issue:`1115`)
-   The development server recognizes ``ConnectionError`` on Python 3 to
    silence client disconnects, and does not silence other ``OSErrors``
    that may have been raised inside the application. (:pr:`1418`)
-   The environ keys ``REQUEST_URI`` and ``RAW_URI`` contain the raw
    path before it was percent-decoded. This is non-standard, but many
    WSGI servers add them. Middleware could replace ``PATH_INFO`` with
    this to route based on the raw value. (:pr:`1419`)
-   :class:`~test.EnvironBuilder` doesn't set ``CONTENT_TYPE`` or
    ``CONTENT_LENGTH`` in the environ if they aren't set. Previously
    these used default values if they weren't set. Now it's possible to
    distinguish between empty and unset values. (:pr:`1308`)
-   The test client raises a ``ValueError`` if a query string argument
    would overwrite a query string in the path. (:pr:`1338`)
-   :class:`test.EnvironBuilder` and :class:`test.Client` take a
    ``json`` argument instead of manually passing ``data`` and
    ``content_type``. This is serialized using the
    :meth:`test.EnvironBuilder.json_dumps` method. (:pr:`1404`)
-   :class:`test.Client` redirect handling is rewritten. (:pr:`1402`)

    -   The redirect environ is copied from the initial request environ.
    -   Script root and path are correctly distinguished when
        redirecting to a path under the root.
    -   The HEAD method is not changed to GET.
    -   307 and 308 codes preserve the method and body. All others
        ignore the body and related headers.
    -   Headers are passed to the new request for all codes, following
        what browsers do.
    -   :class:`test.EnvironBuilder` sets the content type and length
        headers in addition to the WSGI keys when detecting them from
        the data.
    -   Intermediate response bodies are iterated over even when
        ``buffered=False`` to ensure iterator middleware can run cleanup
        code safely. Only the last response is not buffered. (:pr:`988`)

-   :class:`~test.EnvironBuilder`, :class:`~datastructures.FileStorage`,
    and :func:`wsgi.get_input_stream` no longer share a global
    ``_empty_stream`` instance. This improves test isolation by
    preventing cases where closing the stream in one request would
    affect other usages. (:pr:`1340`)
-   The default ``SecureCookie.serialization_method`` will change from
    :mod:`pickle` to :mod:`json` in 1.0. To upgrade existing tokens,
    override :meth:`~contrib.securecookie.SecureCookie.unquote` to try
    ``pickle`` if ``json`` fails. (:pr:`1413`)
-   ``CGIRootFix`` no longer modifies ``PATH_INFO`` for very old
    versions of Lighttpd. ``LighttpdCGIRootFix`` was renamed to
    ``CGIRootFix`` in 0.9. Both are deprecated and will be removed in
    version 1.0. (:pr:`1141`)
-   :class:`werkzeug.wrappers.json.JSONMixin` has been replaced with
    Flask's implementation. Check the docs for the full API.
    (:pr:`1445`)
-   The contrib modules are deprecated and will either be moved into
    ``werkzeug`` core or removed completely in version 1.0. Some modules
    that already issued deprecation warnings have been removed. Be sure
    to run or test your code with
    ``python -W default::DeprecationWarning`` to catch any deprecated
    code you're using. (:issue:`4`)

    -   ``LintMiddleware`` has moved to :mod:`werkzeug.middleware.lint`.
    -   ``ProfilerMiddleware`` has moved to
        :mod:`werkzeug.middleware.profiler`.
    -   ``ProxyFix`` has moved to :mod:`werkzeug.middleware.proxy_fix`.
    -   ``JSONRequestMixin`` has moved to :mod:`werkzeug.wrappers.json`.
    -   ``cache`` has been extracted into a separate project,
        `cachelib <https://github.com/pallets/cachelib>`_. The version
        in Werkzeug is deprecated.
    -   ``securecookie`` and ``sessions`` have been extracted into a
        separate project,
        `secure-cookie <https://github.com/pallets/secure-cookie>`_. The
        version in Werkzeug is deprecated.
    -   Everything in ``fixers``, except ``ProxyFix``, is deprecated.
    -   Everything in ``wrappers``, except ``JSONMixin``, is deprecated.
    -   ``atom`` is deprecated. This did not fit in with the rest of
        Werkzeug, and is better served by a dedicated library in the
        community.
    -   ``jsrouting`` is removed. Set URLs when rendering templates
        or JSON responses instead.
    -   ``limiter`` is removed. Its specific use is handled by Werkzeug
        directly, but stream limiting is better handled by the WSGI
        server in general.
    -   ``testtools`` is removed. It did not offer significant benefit
        over the default test client.
    -   ``iterio`` is deprecated.

-   :func:`wsgi.get_host` no longer looks at ``X-Forwarded-For``. Use
    :class:`~middleware.proxy_fix.ProxyFix` to handle that.
    (:issue:`609`, :pr:`1303`)
-   :class:`~middleware.proxy_fix.ProxyFix` is refactored to support
    more headers, multiple values, and more secure configuration.

    -   Each header supports multiple values. The trusted number of
        proxies is configured separately for each header. The
        ``num_proxies`` argument is deprecated. (:pr:`1314`)
    -   Sets ``SERVER_NAME`` and ``SERVER_PORT`` based on
        ``X-Forwarded-Host``. (:pr:`1314`)
    -   Sets ``SERVER_PORT`` and modifies ``HTTP_HOST`` based on
        ``X-Forwarded-Port``. (:issue:`1023`, :pr:`1304`)
    -   Sets ``SCRIPT_NAME`` based on ``X-Forwarded-Prefix``.
        (:issue:`1237`)
    -   The original WSGI environment values are stored in the
        ``werkzeug.proxy_fix.orig`` key, a dict. The individual keys
        ``werkzeug.proxy_fix.orig_remote_addr``,
        ``werkzeug.proxy_fix.orig_wsgi_url_scheme``, and
        ``werkzeug.proxy_fix.orig_http_host`` are deprecated.

-   Middleware from ``werkzeug.wsgi`` has moved to separate modules
    under ``werkzeug.middleware``, along with the middleware moved from
    ``werkzeug.contrib``. The old ``werkzeug.wsgi`` imports are
    deprecated and will be removed in version 1.0. (:pr:`1452`)

    -   ``werkzeug.wsgi.DispatcherMiddleware`` has moved to
        :class:`werkzeug.middleware.dispatcher.DispatcherMiddleware`.
    -   ``werkzeug.wsgi.ProxyMiddleware`` as moved to
        :class:`werkzeug.middleware.http_proxy.ProxyMiddleware`.
    -   ``werkzeug.wsgi.SharedDataMiddleware`` has moved to
        :class:`werkzeug.middleware.shared_data.SharedDataMiddleware`.

-   :class:`~middleware.http_proxy.ProxyMiddleware` proxies the query
    string. (:pr:`1252`)
-   The filenames generated by
    :class:`~middleware.profiler.ProfilerMiddleware` can be customized.
    (:issue:`1283`)
-   The ``werkzeug.wrappers`` module has been converted to a package,
    and its various classes have been organized into separate modules.
    Any previously documented classes, understood to be the existing
    public API, are still importable from ``werkzeug.wrappers``, or may
    be imported from their specific modules. (:pr:`1456`)


Version 0.14.1
--------------

Released on December 31st 2017

- Resolved a regression with status code handling in the integrated
  development server.

Version 0.14
------------

Released on December 31st 2017

- HTTP exceptions are now automatically caught by
  ``Request.application``.
- Added support for edge as browser.
- Added support for platforms that lack ``SpooledTemporaryFile``.
- Add support for etag handling through if-match
- Added support for the SameSite cookie attribute.
- Added ``werkzeug.wsgi.ProxyMiddleware``
- Implemented ``has`` for ``NullCache``
- ``get_multi`` on cache clients now returns lists all the time.
- Improved the watchdog observer shutdown for the reloader to not crash
  on exit on older Python versions.
- Added support for ``filename*`` filename attributes according to
  RFC 2231
- Resolved an issue where machine ID for the reloader PIN was not
  read accurately on windows.
- Added a workaround for syntax errors in init files in the reloader.
- Added support for using the reloader with console scripts on windows.
- The built-in HTTP server will no longer close a connection in cases
  where no HTTP body is expected (204, 204, HEAD requests etc.)
- The ``EnvironHeaders`` object now skips over empty content type and
  lengths if they are set to falsy values.
- Werkzeug will no longer send the content-length header on 1xx or
  204/304 responses.
- Cookie values are now also permitted to include slashes and equal
  signs without quoting.
- Relaxed the regex for the routing converter arguments.
- If cookies are sent without values they are now assumed to have an
  empty value and the parser accepts this.  Previously this could have
  corrupted cookies that followed the value.
- The test ``Client`` and ``EnvironBuilder`` now support mimetypes like
  the request object does.
- Added support for static weights in URL rules.
- Better handle some more complex reloader scenarios where sys.path
  contained non directory paths.
- ``EnvironHeaders`` no longer raises weird errors if non string keys
  are passed to it.


Version 0.13
------------

Released on December 7th 2017

- **Deprecate support for Python 2.6 and 3.3.** CI tests will not run
  for these versions, and support will be dropped completely in the next
  version. (:issue:`pallets/meta#24`)
- Raise ``TypeError`` when port is not an integer. (:pr:`1088`)
- Fully deprecate ``werkzeug.script``. Use `Click`_ instead.
  (:pr:`1090`)
- ``response.age`` is parsed as a ``timedelta``. Previously, it was
  incorrectly treated as a ``datetime``. The header value is an integer
  number of seconds, not a date string. (:pr:`414`)
- Fix a bug in ``TypeConversionDict`` where errors are not propagated
  when using the converter. (:issue:`1102`)
- ``Authorization.qop`` is a string instead of a set, to comply with
  RFC 2617. (:pr:`984`)
- An exception is raised when an encoded cookie is larger than, by
  default, 4093 bytes. Browsers may silently ignore cookies larger than
  this. ``BaseResponse`` has a new attribute ``max_cookie_size`` and
  ``dump_cookie`` has a new argument ``max_size`` to configure this.
  (:pr:`780`, :pr:`1109`)
- Fix a TypeError in ``werkzeug.contrib.lint.GuardedIterator.close``.
  (:pr:`1116`)
- ``BaseResponse.calculate_content_length`` now correctly works for
  Unicode responses on Python 3. It first encodes using
  ``iter_encoded``. (:issue:`705`)
- Secure cookie contrib works with string secret key on Python 3.
  (:pr:`1205`)
- Shared data middleware accepts a list instead of a dict of static
  locations to preserve lookup order. (:pr:`1197`)
- HTTP header values without encoding can contain single quotes.
  (:pr:`1208`)
- The built-in dev server supports receiving requests with chunked
  transfer encoding. (:pr:`1198`)

.. _Click: https://palletsprojects.com/p/click/


Version 0.12.2
--------------

Released on May 16 2017

- Fix regression: Pull request ``#892`` prevented Werkzeug from correctly
  logging the IP of a remote client behind a reverse proxy, even when using
  `ProxyFix`.
- Fix a bug in `safe_join` on Windows.

Version 0.12.1
--------------

Released on March 15th 2017

- Fix crash of reloader (used on debug mode) on Windows.
  (`OSError: [WinError 10038]`). See pull request ``#1081``
- Partially revert change to class hierarchy of `Headers`. See ``#1084``.

Version 0.12
------------

Released on March 10th 2017

- Spit out big deprecation warnings for werkzeug.script
- Use `inspect.getfullargspec` internally when available as
  `inspect.getargspec` is gone in 3.6
- Added support for status code 451 and 423
- Improved the build error suggestions.  In particular only if
  someone stringifies the error will the suggestions be calculated.
- Added support for uWSGI's caching backend.
- Fix a bug where iterating over a `FileStorage` would result in an infinite
  loop.
- Datastructures now inherit from the relevant baseclasses from the
  `collections` module in the stdlib. See #794.
- Add support for recognizing NetBSD, OpenBSD, FreeBSD, DragonFlyBSD platforms
  in the user agent string.
- Recognize SeaMonkey browser name and version correctly
- Recognize Baiduspider, and bingbot user agents
- If `LocalProxy`'s wrapped object is a function, refer to it with __wrapped__
  attribute.
- The defaults of ``generate_password_hash`` have been changed to more secure
  ones, see pull request ``#753``.
- Add support for encoding in options header parsing, see pull request
  ``#933``.
- ``test.Client`` now properly handles Location headers with relative URLs, see
  pull request ``#879``.
- When `HTTPException` is raised, it now prints the description, for easier
  debugging.
- Werkzeug's dict-like datastructures now have ``view``-methods under Python 2,
  see pull request ``#968``.
- Fix a bug in ``MultiPartParser`` when no ``stream_factory`` was provided
  during initialization, see pull request ``#973``.
- Disable autocorrect and spellchecker in the debugger middleware's Python
  prompt, see pull request ``#994``.
- Don't redirect to slash route when method doesn't match, see pull request
  ``#907``.
- Fix a bug when using ``SharedDataMiddleware`` with frozen packages, see pull
  request ``#959``.
- `Range` header parsing function fixed for invalid values ``#974``.
- Add support for byte Range Requests, see pull request ``#978``.
- Use modern cryptographic defaults in the dev servers ``#1004``.
- the post() method of the test client now accept file object through the data
  parameter.
- Color run_simple's terminal output based on HTTP codes ``#1013``.
- Fix self-XSS in debugger console, see ``#1031``.
- Fix IPython 5.x shell support, see ``#1033``.
- Change Accept datastructure to sort by specificity first, allowing for more
  accurate results when using ``best_match`` for mime types (for example in
  ``requests.accept_mimetypes.best_match``)

Version 0.11.16
---------------

- werkzeug.serving: set CONTENT_TYPE / CONTENT_LENGTH if only they're provided by the client
- werkzeug.serving: Fix crash of reloader when using `python -m werkzeug.serving`.

Version 0.11.15
---------------

Released on December 30th 2016.

- Bugfix for the bugfix in the previous release.

Version 0.11.14
---------------

Released on December 30th 2016.

- Check if platform can fork before importing ``ForkingMixIn``, raise exception
  when creating ``ForkingWSGIServer`` on such a platform, see PR ``#999``.

Version 0.11.13
---------------

Released on December 26th 2016.

- Correct fix for the reloader issuer on certain Windows installations.

Version 0.11.12
---------------

Released on December 26th 2016.

- Fix more bugs in multidicts regarding empty lists. See ``#1000``.
- Add some docstrings to some `EnvironBuilder` properties that were previously
  unintentionally missing.
- Added a workaround for the reloader on windows.

Version 0.11.11
---------------

Released on August 31st 2016.

- Fix JSONRequestMixin for Python3. See #731
- Fix broken string handling in test client when passing integers. See #852
- Fix a bug in ``parse_options_header`` where an invalid content type
  starting with comma or semi-colon would result in an invalid return value,
  see issue ``#995``.
- Fix a bug in multidicts when passing empty lists as values, see issue
  ``#979``.
- Fix a security issue that allows XSS on the Werkzeug debugger. See ``#1001``.

Version 0.11.10
---------------

Released on May 24th 2016.

- Fixed a bug that occurs when running on Python 2.6 and using a broken locale.
  See pull request #912.
- Fixed a crash when running the debugger on Google App Engine. See issue #925.
- Fixed an issue with multipart parsing that could cause memory exhaustion.

Version 0.11.9
--------------

Released on April 24th 2016.

- Corrected an issue that caused the debugger not to use the
  machine GUID on POSIX systems.
- Corrected a Unicode error on Python 3 for the debugger's
  PIN usage.
- Corrected the timestamp verification in the pin debug code.
  Without this fix the pin was remembered for too long.

Version 0.11.8
--------------

Released on April 15th 2016.

- fixed a problem with the machine GUID detection code on OS X
  on Python 3.

Version 0.11.7
--------------

Released on April 14th 2016.

- fixed a regression on Python 3 for the debugger.

Version 0.11.6
--------------

Released on April 14th 2016.

- werkzeug.serving: Still show the client address on bad requests.
- improved the PIN based protection for the debugger to make it harder to
  brute force via trying cookies.  Please keep in mind that the debugger
  *is not intended for running on production environments*
- increased the pin timeout to a week to make it less annoying for people
  which should decrease the chance that users disable the pin check
  entirely.
- werkzeug.serving: Fix broken HTTP_HOST when path starts with double slash.

Version 0.11.5
--------------

Released on March 22nd 2016.

- werkzeug.serving: Fix crash when attempting SSL connection to HTTP server.

Version 0.11.4
--------------

Released on February 14th 2016.

- Fixed werkzeug.serving not working from -m flag.
- Fixed incorrect weak etag handling.

Version 0.11.3
--------------

Released on December 20th 2015.

- Fixed an issue with copy operations not working against
  proxies.
- Changed the logging operations of the development server to
  correctly log where the server is running in all situations
  again.
- Fixed another regression with SSL wrapping similar to the
  fix in 0.11.2 but for a different code path.

Version 0.11.2
--------------

Released on November 12th 2015.

- Fix inheritable sockets on Windows on Python 3.
- Fixed an issue with the forking server not starting any longer.
- Fixed SSL wrapping on platforms that supported opening sockets
  by file descriptor.
- No longer log from the watchdog reloader.
- Unicode errors in hosts are now better caught or converted into
  bad request errors.

Version 0.11.1
--------------

Released on November 10th 2015.

- Fixed a regression on Python 3 in the debugger.

Version 0.11
------------

Released on November 8th 2015, codename Gleisbaumaschine.

- Added ``reloader_paths`` option to ``run_simple`` and other functions in
  ``werkzeug.serving``. This allows the user to completely override the Python
  module watching of Werkzeug with custom paths.
- Many custom cached properties of Werkzeug's classes are now subclasses of
  Python's ``property`` type (issue ``#616``).
- ``bind_to_environ`` now doesn't differentiate between implicit and explicit
  default port numbers in ``HTTP_HOST`` (pull request ``#204``).
- ``BuildErrors`` are now more informative. They come with a complete sentence
  as error message, and also provide suggestions (pull request ``#691``).
- Fix a bug in the user agent parser where Safari's build number instead of
  version would be extracted (pull request ``#703``).
- Fixed issue where RedisCache set_many was broken for twemproxy, which doesn't
  support the default MULTI command (pull request ``#702``).
- ``mimetype`` parameters on request and response classes are now always
  converted to lowercase.
- Changed cache so that cache never expires if timeout is 0. This also fixes
  an issue with redis setex (issue ``#550``)
- Werkzeug now assumes ``UTF-8`` as filesystem encoding on Unix if Python
  detected it as ASCII.
- New optional `has` method on caches.
- Fixed various bugs in `parse_options_header` (pull request ``#643``).
- If the reloader is enabled the server will now open the socket in the parent
  process if this is possible.  This means that when the reloader kicks in
  the connection from client will wait instead of tearing down.  This does
  not work on all Python versions.
- Implemented PIN based authentication for the debugger.  This can optionally
  be disabled but is discouraged.  This change was necessary as it has been
  discovered that too many people run the debugger in production.
- Devserver no longer requires SSL module to be installed.

Version 0.10.5
--------------

(bugfix release, release date yet to be decided)

- Reloader: Correctly detect file changes made by moving temporary files over
  the original, which is e.g. the case with PyCharm (pull request ``#722``).
- Fix bool behavior of ``werkzeug.datastructures.ETags`` under Python 3 (issue
  ``#744``).

Version 0.10.4
--------------

(bugfix release, released on March 26th 2015)

- Re-release of 0.10.3 with packaging artifacts manually removed.

Version 0.10.3
--------------

(bugfix release, released on March 26th 2015)

- Re-release of 0.10.2 without packaging artifacts.

Version 0.10.2
--------------

(bugfix release, released on March 26th 2015)

- Fixed issue where ``empty`` could break third-party libraries that relied on
  keyword arguments (pull request ``#675``)
- Improved ``Rule.empty`` by providing a ```get_empty_kwargs`` to allow setting
  custom kwargs without having to override entire ``empty`` method. (pull
  request ``#675``)
- Fixed ```extra_files``` parameter for reloader to not cause startup
  to crash when included in server params
- Using `MultiDict` when building URLs is now not supported again. The behavior
  introduced several regressions.
- Fix performance problems with stat-reloader (pull request ``#715``).

Version 0.10.1
--------------

(bugfix release, released on February 3rd 2015)

- Fixed regression with multiple query values for URLs (pull request ``#667``).
- Fix issues with eventlet's monkeypatching and the builtin server (pull
  request ``#663``).

Version 0.10
------------

Released on January 30th 2015, codename Bagger.

- Changed the error handling of and improved testsuite for the caches in
  ``contrib.cache``.
- Fixed a bug on Python 3 when creating adhoc ssl contexts, due to `sys.maxint`
  not being defined.
- Fixed a bug on Python 3, that caused
  :func:`~werkzeug.serving.make_ssl_devcert` to fail with an exception.
- Added exceptions for 504 and 505.
- Added support for ChromeOS detection.
- Added UUID converter to the routing system.
- Added message that explains how to quit the server.
- Fixed a bug on Python 2, that caused ``len`` for
  :class:`werkzeug.datastructures.CombinedMultiDict` to crash.
- Added support for stdlib pbkdf2 hmac if a compatible digest
  is found.
- Ported testsuite to use ``py.test``.
- Minor optimizations to various middlewares (pull requests ``#496`` and
  ``#571``).
- Use stdlib ``ssl`` module instead of ``OpenSSL`` for the builtin server
  (issue ``#434``). This means that OpenSSL contexts are not supported anymore,
  but instead ``ssl.SSLContext`` from the stdlib.
- Allow protocol-relative URLs when building external URLs.
- Fixed Atom syndication to print time zone offset for tz-aware datetime
  objects (pull request ``#254``).
- Improved reloader to track added files and to recover from broken
  sys.modules setups with syntax errors in packages.
- ``cache.RedisCache`` now supports arbitrary ``**kwargs`` for the redis
  object.
- ``werkzeug.test.Client`` now uses the original request method when resolving
  307 redirects (pull request ``#556``).
- ``werkzeug.datastructures.MIMEAccept`` now properly deals with mimetype
  parameters (pull request ``#205``).
- ``werkzeug.datastructures.Accept`` now handles a quality of ``0`` as
  intolerable, as per RFC 2616 (pull request ``#536``).
- ``werkzeug.urls.url_fix`` now properly encodes hostnames with ``idna``
  encoding (issue ``#559``). It also doesn't crash on malformed URLs anymore
  (issue ``#582``).
- ``werkzeug.routing.MapAdapter.match`` now recognizes the difference between
  the path ``/`` and an empty one (issue ``#360``).
- The interactive debugger now tries to decode non-ascii filenames (issue
  ``#469``).
- Increased default key size of generated SSL certificates to 1024 bits (issue
  ``#611``).
- Added support for specifying a ``Response`` subclass to use when calling
  :func:`~werkzeug.utils.redirect`\ .
- ``werkzeug.test.EnvironBuilder`` now doesn't use the request method anymore
  to guess the content type, and purely relies on the ``form``, ``files`` and
  ``input_stream`` properties (issue ``#620``).
- Added Symbian to the user agent platform list.
- Fixed make_conditional to respect automatically_set_content_length
- Unset ``Content-Length`` when writing to response.stream (issue ``#451``)
- ``wrappers.Request.method`` is now always uppercase, eliminating
  inconsistencies of the WSGI environment (issue ``647``).
- ``routing.Rule.empty`` now works correctly with subclasses of ``Rule`` (pull
  request ``#645``).
- Made map updating safe in light of concurrent updates.
- Allow multiple values for the same field for url building (issue ``#658``).

Version 0.9.7
-------------

(bugfix release, release date to be decided)

- Fix unicode problems in ``werkzeug.debug.tbtools``.
- Fix Python 3-compatibility problems in ``werkzeug.posixemulation``.
- Backport fix of fatal typo for ``ImmutableList`` (issue ``#492``).
- Make creation of the cache dir for ``FileSystemCache`` atomic (issue
  ``#468``).
- Use native strings for memcached keys to work with Python 3 client (issue
  ``#539``).
- Fix charset detection for ``werkzeug.debug.tbtools.Frame`` objects (issues
  ``#547`` and ``#532``).
- Fix ``AttributeError`` masking in ``werkzeug.utils.import_string`` (issue
  ``#182``).
- Explicitly shut down server (issue ``#519``).
- Fix timeouts greater than 2592000 being misinterpreted as UNIX timestamps in
  ``werkzeug.contrib.cache.MemcachedCache`` (issue ``#533``).
- Fix bug where ``werkzeug.exceptions.abort`` would raise an arbitrary subclass
  of the expected class (issue ``#422``).
- Fix broken ``jsrouting`` (due to removal of ``werkzeug.templates``)
- ``werkzeug.urls.url_fix`` now doesn't crash on malformed URLs anymore, but
  returns them unmodified. This is a cheap workaround for ``#582``, the proper
  fix is included in version 0.10.
- The repr of ``werkzeug.wrappers.Request`` doesn't crash on non-ASCII-values
  anymore (pull request ``#466``).
- Fix bug in ``cache.RedisCache`` when combined with ``redis.StrictRedis``
  object (pull request ``#583``).
- The ``qop`` parameter for ``WWW-Authenticate`` headers is now always quoted,
  as required by RFC 2617 (issue ``#633``).
- Fix bug in ``werkzeug.contrib.cache.SimpleCache`` with Python 3 where add/set
  may throw an exception when pruning old entries from the cache (pull request
  ``#651``).

Version 0.9.6
-------------

(bugfix release, released on June 7th 2014)

- Added a safe conversion for IRI to URI conversion and use that
  internally to work around issues with spec violations for
  protocols such as ``itms-service``.

Version 0.9.7
-------------

- Fixed uri_to_iri() not re-encoding hashes in query string parameters.

Version 0.9.5
-------------

(bugfix release, released on June 7th 2014)

- Forward charset argument from request objects to the environ
  builder.
- Fixed error handling for missing boundaries in multipart data.
- Fixed session creation on systems without ``os.urandom()``.
- Fixed pluses in dictionary keys not being properly URL encoded.
- Fixed a problem with deepcopy not working for multi dicts.
- Fixed a double quoting issue on redirects.
- Fixed a problem with unicode keys appearing in headers on 2.x.
- Fixed a bug with unicode strings in the test builder.
- Fixed a unicode bug on Python 3 in the WSGI profiler.
- Fixed an issue with the safe string compare function on
  Python 2.7.7 and Python 3.4.

Version 0.9.4
-------------

(bugfix release, released on August 26th 2013)

- Fixed an issue with Python 3.3 and an edge case in cookie parsing.
- Fixed decoding errors not handled properly through the WSGI
  decoding dance.
- Fixed URI to IRI conversion incorrectly decoding percent signs.

Version 0.9.3
-------------

(bugfix release, released on July 25th 2013)

- Restored behavior of the ``data`` descriptor of the request class to pre 0.9
  behavior.  This now also means that ``.data`` and ``.get_data()`` have
  different behavior.  New code should use ``.get_data()`` always.

  In addition to that there is now a flag for the ``.get_data()`` method that
  controls what should happen with form data parsing and the form parser will
  honor cached data.  This makes dealing with custom form data more consistent.

Version 0.9.2
-------------

(bugfix release, released on July 18th 2013)

- Added `unsafe` parameter to :func:`~werkzeug.urls.url_quote`.
- Fixed an issue with :func:`~werkzeug.urls.url_quote_plus` not quoting
  `'+'` correctly.
- Ported remaining parts of :class:`~werkzeug.contrib.RedisCache` to
  Python 3.3.
- Ported remaining parts of :class:`~werkzeug.contrib.MemcachedCache` to
  Python 3.3
- Fixed a deprecation warning in the contrib atom module.
- Fixed a regression with setting of content types through the
  headers dictionary instead with the content type parameter.
- Use correct name for stdlib secure string comparison function.
- Fixed a wrong reference in the docstring of
  :func:`~werkzeug.local.release_local`.
- Fixed an `AttributeError` that sometimes occurred when accessing the
  :attr:`werkzeug.wrappers.BaseResponse.is_streamed` attribute.

Version 0.9.1
-------------

(bugfix release, released on June 14th 2013)

- Fixed an issue with integers no longer being accepted in certain
  parts of the routing system or URL quoting functions.
- Fixed an issue with `url_quote` not producing the right escape
  codes for single digit codepoints.
- Fixed an issue with :class:`~werkzeug.wsgi.SharedDataMiddleware` not
  reading the path correctly and breaking on etag generation in some
  cases.
- Properly handle `Expect: 100-continue` in the development server
  to resolve issues with curl.
- Automatically exhaust the input stream on request close.  This should
  fix issues where not touching request files results in a timeout.
- Fixed exhausting of streams not doing anything if a non-limited
  stream was passed into the multipart parser.
- Raised the buffer sizes for the multipart parser.

Version 0.9
-----------

Released on June 13nd 2013, codename Planierraupe.

- Added support for :meth:`~werkzeug.wsgi.LimitedStream.tell`
  on the limited stream.
- :class:`~werkzeug.datastructures.ETags` now is nonzero if it
  contains at least one etag of any kind, including weak ones.
- Added a workaround for a bug in the stdlib for SSL servers.
- Improved SSL interface of the devserver so that it can generate
  certificates easily and load them from files.
- Refactored test client to invoke the open method on the class
  for redirects.  This makes subclassing more powerful.
- :func:`werkzeug.wsgi.make_chunk_iter` and
  :func:`werkzeug.wsgi.make_line_iter` now support processing of
  iterators and streams.
- URL generation by the routing system now no longer quotes
  ``+``.
- URL fixing now no longer quotes certain reserved characters.
- The :func:`werkzeug.security.generate_password_hash` and
  check functions now support any of the hashlib algorithms.
- `wsgi.get_current_url` is now ascii safe for browsers sending
  non-ascii data in query strings.
- improved parsing behavior for :func:`werkzeug.http.parse_options_header`
- added more operators to local proxies.
- added a hook to override the default converter in the routing
  system.
- The description field of HTTP exceptions is now always escaped.
  Use markup objects to disable that.
- Added number of proxy argument to the proxy fix to make it more
  secure out of the box on common proxy setups.  It will by default
  no longer trust the x-forwarded-for header as much as it did
  before.
- Added support for fragment handling in URI/IRI functions.
- Added custom class support for :func:`werkzeug.http.parse_dict_header`.
- Renamed `LighttpdCGIRootFix` to `CGIRootFix`.
- Always treat `+` as safe when fixing URLs as people love misusing them.
- Added support to profiling into directories in the contrib profiler.
- The escape function now by default escapes quotes.
- Changed repr of exceptions to be less magical.
- Simplified exception interface to no longer require environments
  to be passed to receive the response object.
- Added sentinel argument to IterIO objects.
- Added pbkdf2 support for the security module.
- Added a plain request type that disables all form parsing to only
  leave the stream behind.
- Removed support for deprecated `fix_headers`.
- Removed support for deprecated `header_list`.
- Removed support for deprecated parameter for `iter_encoded`.
- Removed support for deprecated non-silent usage of the limited
  stream object.
- Removed support for previous dummy `writable` parameter on
  the cached property.
- Added support for explicitly closing request objects to close
  associated resources.
- Conditional request handling or access to the data property on responses no
  longer ignores direct passthrough mode.
- Removed werkzeug.templates and werkzeug.contrib.kickstart.
- Changed host lookup logic for forwarded hosts to allow lists of
  hosts in which case only the first one is picked up.
- Added `wsgi.get_query_string`, `wsgi.get_path_info` and
  `wsgi.get_script_name` and made the `wsgi.pop_path_info` and
  `wsgi.peek_path_info` functions perform unicode decoding.  This
  was necessary to avoid having to expose the WSGI encoding dance
  on Python 3.
- Added `content_encoding` and `content_md5` to the request object's
  common request descriptor mixin.
- added `options` and `trace` to the test client.
- Overhauled the utilization of the input stream to be easier to use
  and better to extend.  The detection of content payload on the input
  side is now more compliant with HTTP by detecting off the content
  type header instead of the request method.  This also now means that
  the stream property on the request class is always available instead
  of just when the parsing fails.
- Added support for using :class:`werkzeug.wrappers.BaseResponse` in a with
  statement.
- Changed `get_app_iter` to fetch the response early so that it does not
  fail when wrapping a response iterable.  This makes filtering easier.
- Introduced `get_data` and `set_data` methods for responses.
- Introduced `get_data` for requests.
- Soft deprecated the `data` descriptors for request and response objects.
- Added `as_bytes` operations to some of the headers to simplify working
  with things like cookies.
- Made the debugger paste tracebacks into github's gist service as
  private pastes.

Version 0.8.4
-------------

(bugfix release, release date to be announced)

- Added a favicon to the debugger which fixes problem with
  state changes being triggered through a request to
  /favicon.ico in Google Chrome.  This should fix some
  problems with Flask and other frameworks that use
  context local objects on a stack with context preservation
  on errors.
- Fixed an issue with scrolling up in the debugger.
- Fixed an issue with debuggers running on a different URL
  than the URL root.
- Fixed a problem with proxies not forwarding some rarely
  used special methods properly.
- Added a workaround to prevent the XSS protection from Chrome
  breaking the debugger.
- Skip redis tests if redis is not running.
- Fixed a typo in the multipart parser that caused content-type
  to not be picked up properly.

Version 0.8.3
-------------

(bugfix release, released on February 5th 2012)

- Fixed another issue with :func:`werkzeug.wsgi.make_line_iter`
  where lines longer than the buffer size were not handled
  properly.
- Restore stdout after debug console finished executing so
  that the debugger can be used on GAE better.
- Fixed a bug with the redis cache for int subclasses
  (affects bool caching).
- Fixed an XSS problem with redirect targets coming from
  untrusted sources.
- Redis cache backend now supports password authentication.

Version 0.8.2
-------------

(bugfix release, released on December 16th 2011)

- Fixed a problem with request handling of the builtin server
  not responding to socket errors properly.
- The routing request redirect exception's code attribute is now
  used properly.
- Fixed a bug with shutdowns on Windows.
- Fixed a few unicode issues with non-ascii characters being
  hardcoded in URL rules.
- Fixed two property docstrings being assigned to fdel instead
  of ``__doc__``.
- Fixed an issue where CRLF line endings could be split into two
  by the line iter function, causing problems with multipart file
  uploads.

Version 0.8.1
-------------

(bugfix release, released on September 30th 2011)

- Fixed an issue with the memcache not working properly.
- Fixed an issue for Python 2.7.1 and higher that broke
  copying of multidicts with :func:`copy.copy`.
- Changed hashing methodology of immutable ordered multi dicts
  for a potential problem with alternative Python implementations.

Version 0.8
-----------

Released on September 29th 2011, codename Lötkolben

- Removed data structure specific KeyErrors for a general
  purpose :exc:`~werkzeug.exceptions.BadRequestKeyError`.
- Documented :meth:`werkzeug.wrappers.BaseRequest._load_form_data`.
- The routing system now also accepts strings instead of
  dictionaries for the `query_args` parameter since we're only
  passing them through for redirects.
- Werkzeug now automatically sets the content length immediately when
  the :attr:`~werkzeug.wrappers.BaseResponse.data` attribute is set
  for efficiency and simplicity reasons.
- The routing system will now normalize server names to lowercase.
- The routing system will no longer raise ValueErrors in case the
  configuration for the server name was incorrect.  This should make
  deployment much easier because you can ignore that factor now.
- Fixed a bug with parsing HTTP digest headers.  It rejected headers
  with missing nc and nonce params.
- Proxy fix now also updates wsgi.url_scheme based on X-Forwarded-Proto.
- Added support for key prefixes to the redis cache.
- Added the ability to suppress some auto corrections in the wrappers
  that are now controlled via `autocorrect_location_header` and
  `automatically_set_content_length` on the response objects.
- Werkzeug now uses a new method to check that the length of incoming
  data is complete and will raise IO errors by itself if the server
  fails to do so.
- :func:`~werkzeug.wsgi.make_line_iter` now requires a limit that is
  not higher than the length the stream can provide.
- Refactored form parsing into a form parser class that makes it possible
  to hook into individual parts of the parsing process for debugging and
  extending.
- For conditional responses the content length is no longer set when it
  is already there and added if missing.
- Immutable datastructures are hashable now.
- Headers datastructure no longer allows newlines in values to avoid
  header injection attacks.
- Made it possible through subclassing to select a different remote
  addr in the proxy fix.
- Added stream based URL decoding.  This reduces memory usage on large
  transmitted form data that is URL decoded since Werkzeug will no longer
  load all the unparsed data into memory.
- Memcache client now no longer uses the buggy cmemcache module and
  supports pylibmc.  GAE is not tried automatically and the dedicated
  class is no longer necessary.
- Redis cache now properly serializes data.
- Removed support for Python 2.4

Version 0.7.2
-------------

(bugfix release, released on September 30th 2011)

- Fixed a CSRF problem with the debugger.
- The debugger is now generating private pastes on lodgeit.
- If URL maps are now bound to environments the query arguments
  are properly decoded from it for redirects.

Version 0.7.1
-------------

(bugfix release, released on July 26th 2011)

- Fixed a problem with newer versions of IPython.
- Disabled pyinotify based reloader which does not work reliably.

Version 0.7
-----------

Released on July 24th 2011, codename Schraubschlüssel

- Add support for python-libmemcached to the Werkzeug cache abstraction
  layer.
- Improved :func:`url_decode` and :func:`url_encode` performance.
- Fixed an issue where the SharedDataMiddleware could cause an
  internal server error on weird paths when loading via pkg_resources.
- Fixed an URL generation bug that caused URLs to be invalid if a
  generated component contains a colon.
- :func:`werkzeug.import_string` now works with partially set up
  packages properly.
- Disabled automatic socket switching for IPv6 on the development
  server due to problems it caused.
- Werkzeug no longer overrides the Date header when creating a
  conditional HTTP response.
- The routing system provides a method to retrieve the matching
  methods for a given path.
- The routing system now accepts a parameter to change the encoding
  error behaviour.
- The local manager can now accept custom ident functions in the
  constructor that are forwarded to the wrapped local objects.
- url_unquote_plus now accepts unicode strings again.
- Fixed an issue with the filesystem session support's prune
  function and concurrent usage.
- Fixed a problem with external URL generation discarding the port.
- Added support for pylibmc to the Werkzeug cache abstraction layer.
- Fixed an issue with the new multipart parser that happened when
  a linebreak happened to be on the chunk limit.
- Cookies are now set properly if ports are in use.  A runtime error
  is raised if one tries to set a cookie for a domain without a dot.
- Fixed an issue with Template.from_file not working for file
  descriptors.
- Reloader can now use inotify to track reloads.  This requires the
  pyinotify library to be installed.
- Werkzeug debugger can now submit to custom lodgeit installations.
- redirect function's status code assertion now allows 201 to be used
  as redirection code.  While it's not a real redirect, it shares
  enough with redirects for the function to still be useful.
- Fixed securecookie for pypy.
- Fixed `ValueErrors` being raised on calls to `best_match` on
  `MIMEAccept` objects when invalid user data was supplied.
- Deprecated `werkzeug.contrib.kickstart` and `werkzeug.contrib.testtools`
- URL routing now can be passed the URL arguments to keep them for
  redirects.  In the future matching on URL arguments might also be
  possible.
- Header encoding changed from utf-8 to latin1 to support a port to
  Python 3.  Bytestrings passed to the object stay untouched which
  makes it possible to have utf-8 cookies.  This is a part where
  the Python 3 version will later change in that it will always
  operate on latin1 values.
- Fixed a bug in the form parser that caused the last character to
  be dropped off if certain values in multipart data are used.
- Multipart parser now looks at the part-individual content type
  header to override the global charset.
- Introduced mimetype and mimetype_params attribute for the file
  storage object.
- Changed FileStorage filename fallback logic to skip special filenames
  that Python uses for marking special files like stdin.
- Introduced more HTTP exception classes.
- `call_on_close` now can be used as a decorator.
- Support for redis as cache backend.
- Added `BaseRequest.scheme`.
- Support for the RFC 5789 PATCH method.
- New custom routing parser and better ordering.
- Removed support for `is_behind_proxy`.  Use a WSGI middleware
  instead that rewrites the `REMOTE_ADDR` according to your setup.
  Also see the :class:`werkzeug.contrib.fixers.ProxyFix` for
  a drop-in replacement.
- Added cookie forging support to the test client.
- Added support for host based matching in the routing system.
- Switched from the default 'ignore' to the better 'replace'
  unicode error handling mode.
- The builtin server now adds a function named 'werkzeug.server.shutdown'
  into the WSGI env to initiate a shutdown.  This currently only works
  in Python 2.6 and later.
- Headers are now assumed to be latin1 for better compatibility with
  Python 3 once we have support.
- Added :func:`werkzeug.security.safe_join`.
- Added `accept_json` property analogous to `accept_html` on the
  :class:`werkzeug.datastructures.MIMEAccept`.
- :func:`werkzeug.utils.import_string` now fails with much better
  error messages that pinpoint to the problem.
- Added support for parsing of the `If-Range` header
  (:func:`werkzeug.http.parse_if_range_header` and
  :class:`werkzeug.datastructures.IfRange`).
- Added support for parsing of the `Range` header
  (:func:`werkzeug.http.parse_range_header` and
  :class:`werkzeug.datastructures.Range`).
- Added support for parsing of the `Content-Range` header of responses
  and provided an accessor object for it
  (:func:`werkzeug.http.parse_content_range_header` and
  :class:`werkzeug.datastructures.ContentRange`).

Version 0.6.2
-------------

(bugfix release, released on April 23th 2010)

- renamed the attribute `implicit_seqence_conversion` attribute of the
  request object to `implicit_sequence_conversion`.

Version 0.6.1
-------------

(bugfix release, released on April 13th 2010)

- heavily improved local objects.  Should pick up standalone greenlet
  builds now and support proxies to free callables as well.  There is
  also a stacked local now that makes it possible to invoke the same
  application from within itself by pushing current request/response
  on top of the stack.
- routing build method will also build non-default method rules properly
  if no method is provided.
- added proper IPv6 support for the builtin server.
- windows specific filesystem session store fixes.
  (should now be more stable under high concurrency)
- fixed a `NameError` in the session system.
- fixed a bug with empty arguments in the werkzeug.script system.
- fixed a bug where log lines will be duplicated if an application uses
  :meth:`logging.basicConfig` (#499)
- added secure password hashing and checking functions.
- `HEAD` is now implicitly added as method in the routing system if
  `GET` is present.  Not doing that was considered a bug because often
  code assumed that this is the case and in web servers that do not
  normalize `HEAD` to `GET` this could break `HEAD` requests.
- the script support can start SSL servers now.

Version 0.6
-----------

Released on Feb 19th 2010, codename Hammer.

- removed pending deprecations
- sys.path is now printed from the testapp.
- fixed an RFC 2068 incompatibility with cookie value quoting.
- the :class:`FileStorage` now gives access to the multipart headers.
- `cached_property.writeable` has been deprecated.
- :meth:`MapAdapter.match` now accepts a `return_rule` keyword argument
  that returns the matched `Rule` instead of just the `endpoint`
- :meth:`routing.Map.bind_to_environ` raises a more correct error message
  now if the map was bound to an invalid WSGI environment.
- added support for SSL to the builtin development server.
- Response objects are no longer modified in place when they are evaluated
  as WSGI applications.  For backwards compatibility the `fix_headers`
  function is still called in case it was overridden.
  You should however change your application to use `get_wsgi_headers` if
  you need header modifications before responses are sent as the backwards
  compatibility support will go away in future versions.
- :func:`append_slash_redirect` no longer requires the QUERY_STRING to be
  in the WSGI environment.
- added :class:`~werkzeug.contrib.wrappers.DynamicCharsetResponseMixin`
- added :class:`~werkzeug.contrib.wrappers.DynamicCharsetRequestMixin`
- added :attr:`BaseRequest.url_charset`
- request and response objects have a default `__repr__` now.
- builtin data structures can be pickled now.
- the form data parser will now look at the filename instead the
  content type to figure out if it should treat the upload as regular
  form data or file upload.  This fixes a bug with Google Chrome.
- improved performance of `make_line_iter` and the multipart parser
  for binary uploads.
- fixed :attr:`~werkzeug.BaseResponse.is_streamed`
- fixed a path quoting bug in `EnvironBuilder` that caused PATH_INFO and
  SCRIPT_NAME to end up in the environ unquoted.
- :meth:`werkzeug.BaseResponse.freeze` now sets the content length.
- for unknown HTTP methods the request stream is now always limited
  instead of being empty.  This makes it easier to implement DAV
  and other protocols on top of Werkzeug.
- added :meth:`werkzeug.MIMEAccept.best_match`
- multi-value test-client posts from a standard dictionary are now
  supported.  Previously you had to use a multi dict.
- rule templates properly work with submounts, subdomains and
  other rule factories now.
- deprecated non-silent usage of the :class:`werkzeug.LimitedStream`.
- added support for IRI handling to many parts of Werkzeug.
- development server properly logs to the werkzeug logger now.
- added :func:`werkzeug.extract_path_info`
- fixed a querystring quoting bug in :func:`url_fix`
- added `fallback_mimetype` to :class:`werkzeug.SharedDataMiddleware`.
- deprecated :meth:`BaseResponse.iter_encoded`'s charset parameter.
- added :meth:`BaseResponse.make_sequence`,
  :attr:`BaseResponse.is_sequence` and
  :meth:`BaseResponse._ensure_sequence`.
- added better __repr__ of :class:`werkzeug.Map`
- `import_string` accepts unicode strings as well now.
- development server doesn't break on double slashes after the host name.
- better `__repr__` and `__str__` of
  :exc:`werkzeug.exceptions.HTTPException`
- test client works correctly with multiple cookies now.
- the :class:`werkzeug.routing.Map` now has a class attribute with
  the default converter mapping.  This helps subclasses to override
  the converters without passing them to the constructor.
- implemented :class:`OrderedMultiDict`
- improved the session support for more efficient session storing
  on the filesystem.  Also added support for listing of sessions
  currently stored in the filesystem session store.
- werkzeug no longer utilizes the Python time module for parsing
  which means that dates in a broader range can be parsed.
- the wrappers have no class attributes that make it possible to
  swap out the dict and list types it uses.
- werkzeug debugger should work on the appengine dev server now.
- the URL builder supports dropping of unexpected arguments now.
  Previously they were always appended to the URL as query string.
- profiler now writes to the correct stream.

Version 0.5.1
-------------
(bugfix release for 0.5, released on July 9th 2009)

- fixed boolean check of :class:`FileStorage`
- url routing system properly supports unicode URL rules now.
- file upload streams no longer have to provide a truncate()
  method.
- implemented :meth:`BaseRequest._form_parsing_failed`.
- fixed #394
- :meth:`ImmutableDict.copy`, :meth:`ImmutableMultiDict.copy` and
  :meth:`ImmutableTypeConversionDict.copy` return mutable shallow
  copies.
- fixed a bug with the `make_runserver` script action.
- :meth:`MultiDict.items` and :meth:`MutiDict.iteritems` now accept an
  argument to return a pair for each value of each key.
- the multipart parser works better with hand-crafted multipart
  requests now that have extra newlines added.  This fixes a bug
  with setuptools uploads not handled properly (#390)
- fixed some minor bugs in the atom feed generator.
- fixed a bug with client cookie header parsing being case sensitive.
- fixed a not-working deprecation warning.
- fixed package loading for :class:`SharedDataMiddleware`.
- fixed a bug in the secure cookie that made server-side expiration
  on servers with a local time that was not set to UTC impossible.
- fixed console of the interactive debugger.


Version 0.5
-----------

Released on April 24th, codename Schlagbohrer.

- requires Python 2.4 now
- fixed a bug in :class:`~contrib.IterIO`
- added :class:`MIMEAccept` and :class:`CharsetAccept` that work like the
  regular :class:`Accept` but have extra special normalization for mimetypes
  and charsets and extra convenience methods.
- switched the serving system from wsgiref to something homebrew.
- the :class:`Client` now supports cookies.
- added the :mod:`~werkzeug.contrib.fixers` module with various
  fixes for webserver bugs and hosting setup side-effects.
- added :mod:`werkzeug.contrib.wrappers`
- added :func:`is_hop_by_hop_header`
- added :func:`is_entity_header`
- added :func:`remove_hop_by_hop_headers`
- added :func:`pop_path_info`
- added :func:`peek_path_info`
- added :func:`wrap_file` and :class:`FileWrapper`
- moved `LimitedStream` from the contrib package into the regular
  werkzeug one and changed the default behavior to raise exceptions
  rather than stopping without warning.  The old class will stick in
  the module until 0.6.
- implemented experimental multipart parser that replaces the old CGI hack.
- added :func:`dump_options_header` and :func:`parse_options_header`
- added :func:`quote_header_value` and :func:`unquote_header_value`
- :func:`url_encode` and :func:`url_decode` now accept a separator
  argument to switch between `&` and `;` as pair separator.  The magic
  switch is no longer in place.
- all form data parsing functions as well as the :class:`BaseRequest`
  object have parameters (or attributes) to limit the number of
  incoming bytes (either totally or per field).
- added :class:`LanguageAccept`
- request objects are now enforced to be read only for all collections.
- added many new collection classes, refactored collections in general.
- test support was refactored, semi-undocumented `werkzeug.test.File`
  was replaced by :class:`werkzeug.FileStorage`.
- :class:`EnvironBuilder` was added and unifies the previous distinct
  :func:`create_environ`, :class:`Client` and
  :meth:`BaseRequest.from_values`.  They all work the same now which
  is less confusing.
- officially documented imports from the internal modules as undefined
  behavior.  These modules were never exposed as public interfaces.
- removed `FileStorage.__len__` which previously made the object
  falsy for browsers not sending the content length which all browsers
  do.
- :class:`SharedDataMiddleware` uses `wrap_file` now and has a
  configurable cache timeout.
- added :class:`CommonRequestDescriptorsMixin`
- added :attr:`CommonResponseDescriptorsMixin.mimetype_params`
- added :mod:`werkzeug.contrib.lint`
- added `passthrough_errors` to `run_simple`.
- added `secure_filename`
- added :func:`make_line_iter`
- :class:`MultiDict` copies now instead of revealing internal
  lists to the caller for `getlist` and iteration functions that
  return lists.
- added :attr:`follow_redirect` to the :func:`open` of :class:`Client`.
- added support for `extra_files` in
  :func:`~werkzeug.script.make_runserver`

Version 0.4.1
-------------

(Bugfix release, released on January 11th 2009)

- `werkzeug.contrib.cache.Memcached` accepts now objects that
  implement the memcache.Client interface as alternative to a list of
  strings with server addresses.
  There is also now a `GAEMemcachedCache` that connects to the Google
  appengine cache.
- explicitly convert secret keys to bytestrings now because Python
  2.6 no longer does that.
- `url_encode` and all interfaces that call it, support ordering of
  options now which however is disabled by default.
- the development server no longer resolves the addresses of clients.
- Fixed a typo in `werkzeug.test` that broke `File`.
- `Map.bind_to_environ` uses the `Host` header now if available.
- Fixed `BaseCache.get_dict` (#345)
- `werkzeug.test.Client` can now run the application buffered in which
  case the application is properly closed automatically.
- Fixed `Headers.set` (#354).  Caused header duplication before.
- Fixed `Headers.pop` (#349).  default parameter was not properly
  handled.
- Fixed UnboundLocalError in `create_environ` (#351)
- `Headers` is more compatible with wsgiref now.
- `Template.render` accepts multidicts now.
- dropped support for Python 2.3

Version 0.4
-----------

Released on November 23rd 2008, codename Schraubenzieher.

- `Client` supports an empty `data` argument now.
- fixed a bug in `Response.application` that made it impossible to use it
  as method decorator.
- the session system should work on appengine now
- the secure cookie works properly in load balanced environments with
  different cpu architectures now.
- `CacheControl.no_cache` and `CacheControl.private` behavior changed to
  reflect the possibilities of the HTTP RFC.  Setting these attributes to
  `None` or `True` now sets the value to "the empty value".
  More details in the documentation.
- fixed `werkzeug.contrib.atom.AtomFeed.__call__`. (#338)
- `BaseResponse.make_conditional` now always returns `self`.  Previously
  it didn't for post requests and such.
- fixed a bug in boolean attribute handling of `html` and `xhtml`.
- added graceful error handling to the debugger pastebin feature.
- added a more list like interface to `Headers` (slicing and indexing
  works now)
- fixed a bug with the `__setitem__` method of `Headers` that didn't
  properly remove all keys on replacing.
- added `remove_entity_headers` which removes all entity headers from
  a list of headers (or a `Headers` object)
- the responses now automatically call `remove_entity_headers` if the
  status code is 304.
- fixed a bug with `Href` query parameter handling.  Previously the last
  item of a call to `Href` was not handled properly if it was a dict.
- headers now support a `pop` operation to better work with environ
  properties.


Version 0.3.1
-------------

(bugfix release, released on June 24th 2008)

- fixed a security problem with `werkzeug.contrib.SecureCookie`.


Version 0.3
-----------

Released on June 14th 2008, codename EUR325CAT6.

- added support for redirecting in url routing.
- added `Authorization` and `AuthorizationMixin`
- added `WWWAuthenticate` and `WWWAuthenticateMixin`
- added `parse_list_header`
- added `parse_dict_header`
- added `parse_authorization_header`
- added `parse_www_authenticate_header`
- added `_get_current_object` method to `LocalProxy` objects
- added `parse_form_data`
- `MultiDict`, `CombinedMultiDict`, `Headers`, and `EnvironHeaders` raise
  special key errors now that are subclasses of `BadRequest` so if you
  don't catch them they give meaningful HTTP responses.
- added support for alternative encoding error handling and the new
  `HTTPUnicodeError` which (if not caught) behaves like a `BadRequest`.
- added `BadRequest.wrap`.
- added ETag support to the SharedDataMiddleware and added an option
  to disable caching.
- fixed `is_xhr` on the request objects.
- fixed error handling of the url adapter's `dispatch` method. (#318)
- fixed bug with `SharedDataMiddleware`.
- fixed `Accept.values`.
- `EnvironHeaders` contain content-type and content-length now
- `url_encode` treats lists and tuples in dicts passed to it as multiple
  values for the same key so that one doesn't have to pass a `MultiDict`
  to the function.
- added `validate_arguments`
- added `BaseRequest.application`
- improved Python 2.3 support
- `run_simple` accepts `use_debugger` and `use_evalex` parameters now,
  like the `make_runserver` factory function from the script module.
- the `environ_property` is now read-only by default
- it's now possible to initialize requests as "shallow" requests which
  causes runtime errors if the request object tries to consume the
  input stream.


Version 0.2
-----------

Released Feb 14th 2008, codename Faustkeil.

- Added `AnyConverter` to the routing system.
- Added `werkzeug.contrib.securecookie`
- Exceptions have a ``get_response()`` method that return a response object
- fixed the path ordering bug (#293), thanks Thomas Johansson
- `BaseReporterStream` is now part of the werkzeug contrib module.  From
  Werkzeug 0.3 onwards you will have to import it from there.
- added `DispatcherMiddleware`.
- `RequestRedirect` is now a subclass of `HTTPException` and uses a
  301 status code instead of 302.
- `url_encode` and `url_decode` can optionally treat keys as unicode strings
  now, too.
- `werkzeug.script` has a different caller format for boolean arguments now.
- renamed `lazy_property` to `cached_property`.
- added `import_string`.
- added is_* properties to request objects.
- added `empty()` method to routing rules.
- added `werkzeug.contrib.profiler`.
- added `extends` to `Headers`.
- added `dump_cookie` and `parse_cookie`.
- added `as_tuple` to the `Client`.
- added `werkzeug.contrib.testtools`.
- added `werkzeug.unescape`
- added `BaseResponse.freeze`
- added `werkzeug.contrib.atom`
- the HTTPExceptions accept an argument `description` now which overrides the
  default description.
- the `MapAdapter` has a default for path info now.  If you use
  `bind_to_environ` you don't have to pass the path later.
- the wsgiref subclass werkzeug uses for the dev server does not use direct
  sys.stderr logging any more but a logger called "werkzeug".
- implemented `Href`.
- implemented `find_modules`
- refactored request and response objects into base objects, mixins and
  full featured subclasses that implement all mixins.
- added simple user agent parser
- werkzeug's routing raises `MethodNotAllowed` now if it matches a
  rule but for a different method.
- many fixes and small improvements


Version 0.1
-----------

Released on Dec 9th 2007, codename Wictorinoxger.

- Initial release<|MERGE_RESOLUTION|>--- conflicted
+++ resolved
@@ -1,6 +1,5 @@
 .. currentmodule:: werkzeug
 
-<<<<<<< HEAD
 Version 2.2.0
 -------------
 
@@ -23,7 +22,8 @@
     to sansio/http.py. :issue:`2408`
 -   Extracted utility get_content_length, get_query_string, get_path_info
     functions from wsgi.py. :pr:`2415`
-=======
+
+
 Version 2.1.3
 -------------
 
@@ -32,7 +32,6 @@
 -   Add ``os.PathLike`` as a supported type for
     ``werkzeug.datastructures.FileStorage`` in the typing information
     file. It was already supported by the code. :pr:`2418`
->>>>>>> f550b445
 
 
 Version 2.1.2
