.. currentmodule:: werkzeug

<<<<<<< HEAD
Version 2.1.0
=======
Version 2.0.3
>>>>>>> 2c47647f
-------------

Unreleased

<<<<<<< HEAD
-   Drop support for Python 3.6. :pr:`2277`
-   Using gevent or eventlet requires greenlet>=1.0 or PyPy>=7.3.7.
    ``werkzeug.locals`` and ``contextvars`` will not work correctly with
    older versions. :pr:`2278`
-   Remove previously deprecated code. :pr:`2276`

    -   Remove the non-standard ``shutdown`` function from the WSGI
        environ when running the development server. See the docs for
        alternatives.
    -   Request and response mixins have all been merged into the
        ``Request`` and ``Response`` classes.
    -   The user agent parser and the ``useragents`` module is removed.
        The ``user_agent`` module provides an interface that can be
        subclassed to add a parser, such as ua-parser. By default it
        only stores the whole string.
    -   The test client returns ``TestResponse`` instances and can no
        longer be treated as a tuple. All data is available as
        properties on the response.
    -   Remove ``locals.get_ident`` and related thread-local code from
        ``locals``, it no longer makes sense when moving to a
        contextvars-based implementation.
    -   Remove the ``python -m werkzeug.serving`` CLI.
    -   The ``has_key`` method on some mapping datastructures; use
        ``key in data`` instead.
    -   ``Request.disable_data_descriptor`` is removed, pass
        ``shallow=True`` instead.
    -   Remove the ``no_etag`` parameter from ``Response.freeze()``.
    -   Remove the ``HTTPException.wrap`` class method.
    -   Remove the ``cookie_date`` function. Use ``http_date`` instead.
    -   Remove the ``pbkdf2_hex``, ``pbkdf2_bin``, and ``safe_str_cmp``
        functions. Use equivalents in ``hashlib`` and ``hmac`` modules
        instead.
    -   Remove the ``Href`` class.
    -   Remove the ``HTMLBuilder`` class.
    -   Remove the ``invalidate_cached_property`` function. Use
        ``del obj.attr`` instead.
    -   Remove ``bind_arguments`` and ``validate_arguments``. Use
        :meth:`Signature.bind` and :func:`inspect.signature` instead.
    -   Remove ``detect_utf_encoding``, it's built-in to ``json.loads``.
    -   Remove ``format_string``, use :class:`string.Template` instead.
    -   Remove ``escape`` and ``unescape``. Use MarkupSafe instead.

-   Rely on :pep:`538` and :pep:`540` to handle decoding file names
    with the correct filesystem encoding. The ``filesystem`` module is
    removed. :issue:`1760`
-   Default values passed to ``Headers`` are validated the same way
    values added later are. :issue:`1608`
-   Setting ``CacheControl`` int properties, such as ``max_age``, will
    convert the value to an int. :issue:`2230`
-   Always use ``socket.fromfd`` when restarting the dev server.
    :pr:`2287`
=======
-   ``ProxyFix`` supports IPv6 addresses. :issue:`2262`
>>>>>>> 2c47647f


Version 2.0.2
-------------

Released 2021-10-05

-   Handle multiple tokens in ``Connection`` header when routing
    WebSocket requests. :issue:`2131`
-   Set the debugger pin cookie secure flag when on https. :pr:`2150`
-   Fix type annotation for ``MultiDict.update`` to accept iterable
    values :pr:`2142`
-   Prevent double encoding of redirect URL when ``merge_slash=True``
    for ``Rule.match``. :issue:`2157`
-   ``CombinedMultiDict.to_dict`` with ``flat=False`` considers all
    component dicts when building value lists. :issue:`2189`
-   ``send_file`` only sets a detected ``Content-Encoding`` if
    ``as_attachment`` is disabled to avoid browsers saving
    decompressed ``.tar.gz`` files. :issue:`2149`
-   Fix type annotations for ``TypeConversionDict.get`` to not return an
    ``Optional`` value if both ``default`` and ``type`` are not
    ``None``. :issue:`2169`
-   Fix type annotation for routing rule factories to accept
    ``Iterable[RuleFactory]`` instead of ``Iterable[Rule]`` for the
    ``rules`` parameter. :issue:`2183`
-   Add missing type annotation for ``FileStorage.__getattr__``
    :issue:`2155`
-   The debugger pin cookie is set with ``SameSite`` set to ``Strict``
    instead of ``None`` to be compatible with modern browser security.
    :issue:`2156`
-   Type annotations use ``IO[bytes]`` and ``IO[str]`` instead of
    ``BinaryIO`` and ``TextIO`` for wider type compatibility.
    :issue:`2130`
-   Ad-hoc TLS certs are generated with SAN matching CN. :issue:`2158`
-   Fix memory usage for locals when using Python 3.6 or pre 0.4.17
    greenlet versions. :pr:`2212`
-   Fix type annotation in ``CallbackDict``, because it is not
    utilizing a bound TypeVar. :issue:`2235`
-   Fix setting CSP header options on the response. :pr:`2237`
-   Fix an issue with with the interactive debugger where lines would
    not expand on click for very long tracebacks. :pr:`2239`
-   The interactive debugger handles displaying an exception that does
    not have a traceback, such as from ``ProcessPoolExecutor``.
    :issue:`2217`


Version 2.0.1
-------------

Released 2021-05-17

-   Fix type annotation for ``send_file`` ``max_age`` callable. Don't
    pass ``pathlib.Path`` to ``max_age``. :issue:`2119`
-   Mark top-level names as exported so type checking understands
    imports in user projects. :issue:`2122`
-   Fix some types that weren't available in Python 3.6.0. :issue:`2123`
-   ``cached_property`` is generic over its return type, properties
    decorated with it report the correct type. :issue:`2113`
-   Fix multipart parsing bug when boundary contains special regex
    characters. :issue:`2125`
-   Type checking understands that calling ``headers.get`` with a string
    default will always return a string. :issue:`2128`
-   If ``HTTPException.description`` is not a string,
    ``get_description`` will convert it to a string. :issue:`2115`


Version 2.0.0
-------------

Released 2021-05-11

-   Drop support for Python 2 and 3.5. :pr:`1693`
-   Deprecate :func:`utils.format_string`, use :class:`string.Template`
    instead. :issue:`1756`
-   Deprecate :func:`utils.bind_arguments` and
    :func:`utils.validate_arguments`, use :meth:`Signature.bind` and
    :func:`inspect.signature` instead. :issue:`1757`
-   Deprecate :class:`utils.HTMLBuilder`. :issue:`1761`
-   Deprecate :func:`utils.escape` and :func:`utils.unescape`, use
    MarkupSafe instead. :issue:`1758`
-   Deprecate the undocumented ``python -m werkzeug.serving`` CLI.
    :issue:`1834`
-   Deprecate the ``environ["werkzeug.server.shutdown"]`` function
    that is available when running the development server. :issue:`1752`
-   Deprecate the ``useragents`` module and the built-in user agent
    parser. Use a dedicated parser library instead by subclassing
    ``user_agent.UserAgent`` and setting ``Request.user_agent_class``.
    :issue:`2078`
-   Remove the unused, internal ``posixemulation`` module. :issue:`1759`
-   All ``datetime`` values are timezone-aware with
    ``tzinfo=timezone.utc``. This applies to anything using
    ``http.parse_date``: ``Request.date``, ``.if_modified_since``,
    ``.if_unmodified_since``; ``Response.date``, ``.expires``,
    ``.last_modified``, ``.retry_after``; ``parse_if_range_header``, and
    ``IfRange.date``. When comparing values, the other values must also
    be aware, or these values must be made naive. When passing
    parameters or setting attributes, naive values are still assumed to
    be in UTC. :pr:`2040`
-   Merge all request and response wrapper mixin code into single
    ``Request`` and ``Response`` classes. Using the mixin classes is no
    longer necessary and will show a deprecation warning. Checking
    ``isinstance`` or ``issubclass`` against ``BaseRequest`` and
    ``BaseResponse`` will show a deprecation warning and check against
    ``Request`` or ``Response`` instead. :issue:`1963`
-   JSON support no longer uses simplejson if it's installed. To use
    another JSON module, override ``Request.json_module`` and
    ``Response.json_module``. :pr:`1766`
-   ``Response.get_json()`` no longer caches the result, and the
    ``cache`` parameter is removed. :issue:`1698`
-   ``Response.freeze()`` generates an ``ETag`` header if one is not
    set. The ``no_etag`` parameter (which usually wasn't visible
    anyway) is no longer used. :issue:`1963`
-   Add a ``url_scheme`` argument to :meth:`~routing.MapAdapter.build`
    to override the bound scheme. :pr:`1721`
-   Passing an empty list as a query string parameter to ``build()``
    won't append an unnecessary ``?``. Also drop any number of ``None``
    items in a list. :issue:`1992`
-   When passing a ``Headers`` object to a test client method or
    ``EnvironBuilder``, multiple values for a key are joined into one
    comma separated value. This matches the HTTP spec on multi-value
    headers. :issue:`1655`
-   Setting ``Response.status`` and ``status_code`` uses identical
    parsing and error checking. :issue:`1658`, :pr:`1728`
-   ``MethodNotAllowed`` and ``RequestedRangeNotSatisfiable`` take a
    ``response`` kwarg, consistent with other HTTP errors. :pr:`1748`
-   The response generated by :exc:`~exceptions.Unauthorized` produces
    one ``WWW-Authenticate`` header per value in ``www_authenticate``,
    rather than joining them into a single value, to improve
    interoperability with browsers and other clients. :pr:`1755`
-   If ``parse_authorization_header`` can't decode the header value, it
    returns ``None`` instead of raising a ``UnicodeDecodeError``.
    :issue:`1816`
-   The debugger no longer uses jQuery. :issue:`1807`
-   The test client includes the query string in ``REQUEST_URI`` and
    ``RAW_URI``. :issue:`1781`
-   Switch the parameter order of ``default_stream_factory`` to match
    the order used when calling it. :pr:`1085`
-   Add ``send_file`` function to generate a response that serves a
    file. Adapted from Flask's implementation. :issue:`265`, :pr:`1850`
-   Add ``send_from_directory`` function to safely serve an untrusted
    path within a trusted directory. Adapted from Flask's
    implementation. :issue:`1880`
-   ``send_file`` takes ``download_name``, which is passed even if
    ``as_attachment=False`` by using ``Content-Disposition: inline``.
    ``download_name`` replaces Flask's ``attachment_filename``.
    :issue:`1869`
-   ``send_file`` sets ``conditional=True`` and ``max_age=None`` by
    default. ``Cache-Control`` is set to ``no-cache`` if ``max_age`` is
    not set, otherwise ``public``. This tells browsers to validate
    conditional requests instead of using a timed cache.
    ``max_age=None`` replaces Flask's ``cache_timeout=43200``.
    :issue:`1882`
-   ``send_file`` can be called with ``etag="string"`` to set a custom
    ETag instead of generating one. ``etag`` replaces Flask's
    ``add_etags``. :issue:`1868`
-   ``send_file`` sets the ``Content-Encoding`` header if an encoding is
    returned when guessing ``mimetype`` from ``download_name``.
    :pr:`3896`
-   Update the defaults used by ``generate_password_hash``. Increase
    PBKDF2 iterations to 260000 from 150000. Increase salt length to 16
    from 8. Use ``secrets`` module to generate salt. :pr:`1935`
-   The reloader doesn't crash if ``sys.stdin`` is somehow ``None``.
    :pr:`1915`
-   Add arguments to ``delete_cookie`` to match ``set_cookie`` and the
    attributes modern browsers expect. :pr:`1889`
-   ``utils.cookie_date`` is deprecated, use ``utils.http_date``
    instead. The value for ``Set-Cookie expires`` is no longer "-"
    delimited. :pr:`2040`
-   Use ``request.headers`` instead of ``request.environ`` to look up
    header attributes. :pr:`1808`
-   The test ``Client`` request methods (``client.get``, etc.) always
    return an instance of ``TestResponse``. In addition to the normal
    behavior of ``Response``, this class provides ``request`` with the
    request that produced the response, and ``history`` to track
    intermediate responses when ``follow_redirects`` is used.
    :issue:`763, 1894`
-   The test ``Client`` request methods takes an ``auth`` parameter to
    add an ``Authorization`` header. It can be an ``Authorization``
    object or a ``(username, password)`` tuple for ``Basic`` auth.
    :pr:`1809`
-   Calling ``response.close()`` on a response from the test ``Client``
    will close the request input stream. This matches file behavior
    and can prevent a ``ResourceWarning`` in some cases. :issue:`1785`
-   ``EnvironBuilder.from_environ`` decodes values encoded for WSGI, to
    avoid double encoding the new values. :pr:`1959`
-   The default stat reloader will watch Python files under
    non-system/virtualenv ``sys.path`` entries, which should contain
    most user code. It will also watch all Python files under
    directories given in ``extra_files``. :pr:`1945`
-   The reloader ignores ``__pycache__`` directories again. :pr:`1945`
-   ``run_simple`` takes ``exclude_patterns`` a list of ``fnmatch``
    patterns that will not be scanned by the reloader. :issue:`1333`
-   Cookie names are no longer unquoted. This was against :rfc:`6265`
    and potentially allowed setting ``__Secure`` prefixed cookies.
    :pr:`1965`
-   Fix some word matches for user agent platform when the word can be a
    substring. :issue:`1923`
-   The development server logs ignored SSL errors. :pr:`1967`
-   Temporary files for form data are opened in ``rb+`` instead of
    ``wb+`` mode for better compatibility with some libraries.
    :issue:`1961`
-   Use SHA-1 instead of MD5 for generating ETags and the debugger pin,
    and in some tests. MD5 is not available in some environments, such
    as FIPS 140. This may invalidate some caches since the ETag will be
    different. :issue:`1897`
-   Add ``Cross-Origin-Opener-Policy`` and
    ``Cross-Origin-Embedder-Policy`` response header properties.
    :pr:`2008`
-   ``run_simple`` tries to show a valid IP address when binding to all
    addresses, instead of ``0.0.0.0`` or ``::``. It also warns about not
    running the development server in production in this case.
    :issue:`1964`
-   Colors in the development server log are displayed if Colorama is
    installed on Windows. For all platforms, style support no longer
    requires Click. :issue:`1832`
-   A range request for an empty file (or other data with length 0) will
    return a 200 response with the empty file instead of a 416 error.
    :issue:`1937`
-   New sans-IO base classes for ``Request`` and ``Response`` have been
    extracted to contain all the behavior that is not WSGI or IO
    dependent. These are not a public API, they are part of an ongoing
    refactor to let ASGI frameworks use Werkzeug. :pr:`2005`
-   Parsing ``multipart/form-data`` has been refactored to use sans-io
    patterns. This should also make parsing forms with large binary file
    uploads significantly faster. :issue:`1788, 875`
-   ``LocalProxy`` matches the current Python data model special
    methods, including all r-ops, in-place ops, and async. ``__class__``
    is proxied, so the proxy will look like the object in more cases,
    including ``isinstance``. Use ``issubclass(type(obj), LocalProxy)``
    to check if an object is actually a proxy. :issue:`1754`
-   ``Local`` uses ``ContextVar`` on Python 3.7+ instead of
    ``threading.local``. :pr:`1778`
-   ``request.values`` does not include ``form`` for GET requests (even
    though GET bodies are undefined). This prevents bad caching proxies
    from caching form data instead of query strings. :pr:`2037`
-   The development server adds the underlying socket to ``environ`` as
    ``werkzeug.socket``. This is non-standard and specific to the dev
    server, other servers may expose this under their own key. It is
    useful for handling a WebSocket upgrade request. :issue:`2052`
-   URL matching assumes ``websocket=True`` mode for WebSocket upgrade
    requests. :issue:`2052`
-   Updated ``UserAgentParser`` to handle more cases. :issue:`1971`
-   ``werzeug.DechunkedInput.readinto`` will not read beyond the size of
    the buffer. :issue:`2021`
-   Fix connection reset when exceeding max content size. :pr:`2051`
-   ``pbkdf2_hex``, ``pbkdf2_bin``, and ``safe_str_cmp`` are deprecated.
    ``hashlib`` and ``hmac`` provide equivalents. :pr:`2083`
-   ``invalidate_cached_property`` is deprecated. Use ``del obj.name``
    instead. :pr:`2084`
-   ``Href`` is deprecated. Use ``werkzeug.routing`` instead.
    :pr:`2085`
-   ``Request.disable_data_descriptor`` is deprecated. Create the
    request with ``shallow=True`` instead. :pr:`2085`
-   ``HTTPException.wrap`` is deprecated. Create a subclass manually
    instead. :pr:`2085`


Version 1.0.1
-------------

Released 2020-03-31

-   Make the argument to ``RequestRedirect.get_response`` optional.
    :issue:`1718`
-   Only allow a single access control allow origin value. :pr:`1723`
-   Fix crash when trying to parse a non-existent Content Security
    Policy header. :pr:`1731`
-   ``http_date`` zero fills years < 1000 to always output four digits.
    :issue:`1739`
-   Fix missing local variables in interactive debugger console.
    :issue:`1746`
-   Fix passing file-like objects like ``io.BytesIO`` to
    ``FileStorage.save``. :issue:`1733`


Version 1.0.0
-------------

Released 2020-02-06

-   Drop support for Python 3.4. (:issue:`1478`)
-   Remove code that issued deprecation warnings in version 0.15.
    (:issue:`1477`)
-   Remove most top-level attributes provided by the ``werkzeug``
    module in favor of direct imports. For example, instead of
    ``import werkzeug; werkzeug.url_quote``, do
    ``from werkzeug.urls import url_quote``. Install version 0.16 first
    to see deprecation warnings while upgrading. :issue:`2`, :pr:`1640`
-   Added ``utils.invalidate_cached_property()`` to invalidate cached
    properties. (:pr:`1474`)
-   Directive keys for the ``Set-Cookie`` response header are not
    ignored when parsing the ``Cookie`` request header. This allows
    cookies with names such as "expires" and "version". (:issue:`1495`)
-   Request cookies are parsed into a ``MultiDict`` to capture all
    values for cookies with the same key. ``cookies[key]`` returns the
    first value rather than the last. Use ``cookies.getlist(key)`` to
    get all values. ``parse_cookie`` also defaults to a ``MultiDict``.
    :issue:`1562`, :pr:`1458`
-   Add ``charset=utf-8`` to an HTTP exception response's
    ``CONTENT_TYPE`` header. (:pr:`1526`)
-   The interactive debugger handles outer variables in nested scopes
    such as lambdas and comprehensions. :issue:`913`, :issue:`1037`,
    :pr:`1532`
-   The user agent for Opera 60 on Mac is correctly reported as
    "opera" instead of "chrome". :issue:`1556`
-   The platform for Crosswalk on Android is correctly reported as
    "android" instead of "chromeos". (:pr:`1572`)
-   Issue a warning when the current server name does not match the
    configured server name. :issue:`760`
-   A configured server name with the default port for a scheme will
    match the current server name without the port if the current scheme
    matches. :pr:`1584`
-   :exc:`~exceptions.InternalServerError` has a ``original_exception``
    attribute that frameworks can use to track the original cause of the
    error. :pr:`1590`
-   Headers are tested for equality independent of the header key case,
    such that ``X-Foo`` is the same as ``x-foo``. :pr:`1605`
-   :meth:`http.dump_cookie` accepts ``'None'`` as a value for
    ``samesite``. :issue:`1549`
-   :meth:`~test.Client.set_cookie` accepts a ``samesite`` argument.
    :pr:`1705`
-   Support the Content Security Policy header through the
    `Response.content_security_policy` data structure. :pr:`1617`
-   ``LanguageAccept`` will fall back to matching "en" for "en-US" or
    "en-US" for "en" to better support clients or translations that
    only match at the primary language tag. :issue:`450`, :pr:`1507`
-   ``MIMEAccept`` uses MIME parameters for specificity when matching.
    :issue:`458`, :pr:`1574`
-   If the development server is started with an ``SSLContext``
    configured to verify client certificates, the certificate in PEM
    format will be available as ``environ["SSL_CLIENT_CERT"]``.
    :pr:`1469`
-   ``is_resource_modified`` will run for methods other than ``GET`` and
    ``HEAD``, rather than always returning ``False``. :issue:`409`
-   ``SharedDataMiddleware`` returns 404 rather than 500 when trying to
    access a directory instead of a file with the package loader. The
    dependency on setuptools and pkg_resources is removed.
    :issue:`1599`
-   Add a ``response.cache_control.immutable`` flag. Keep in mind that
    browser support for this ``Cache-Control`` header option is still
    experimental and may not be implemented. :issue:`1185`
-   Optional request log highlighting with the development server is
    handled by Click instead of termcolor. :issue:`1235`
-   Optional ad-hoc TLS support for the development server is handled
    by cryptography instead of pyOpenSSL. :pr:`1555`
-   ``FileStorage.save()`` supports ``pathlib`` and :pep:`519`
    ``PathLike`` objects. :issue:`1653`
-   The debugger security pin is unique in containers managed by Podman.
    :issue:`1661`
-   Building a URL when ``host_matching`` is enabled takes into account
    the current host when there are duplicate endpoints with different
    hosts. :issue:`488`
-   The ``429 TooManyRequests`` and ``503 ServiceUnavailable`` HTTP
    exceptions takes a ``retry_after`` parameter to set the
    ``Retry-After`` header. :issue:`1657`
-   ``Map`` and ``Rule`` have a ``merge_slashes`` option to collapse
    multiple slashes into one, similar to how many HTTP servers behave.
    This is enabled by default. :pr:`1286, 1694`
-   Add HTTP 103, 208, 306, 425, 506, 508, and 511 to the list of status
    codes. :pr:`1678`
-   Add ``update``, ``setlist``, and ``setlistdefault`` methods to the
    ``Headers`` data structure. ``extend`` method can take ``MultiDict``
    and kwargs. :pr:`1687, 1697`
-   The development server accepts paths that start with two slashes,
    rather than stripping off the first path segment. :issue:`491`
-   Add access control (Cross Origin Request Sharing, CORS) header
    properties to the ``Request`` and ``Response`` wrappers. :pr:`1699`
-   ``Accept`` values are no longer ordered alphabetically for equal
    quality tags. Instead the initial order is preserved. :issue:`1686`
-   Added ``Map.lock_class`` attribute for alternative
    implementations. :pr:`1702`
-   Support matching and building WebSocket rules in the routing system,
    for use by async frameworks. :pr:`1709`
-   Range requests that span an entire file respond with 206 instead of
    200, to be more compliant with :rfc:`7233`. This may help serving
    media to older browsers. :issue:`410, 1704`
-   The :class:`~middleware.shared_data.SharedDataMiddleware` default
    ``fallback_mimetype`` is ``application/octet-stream``. If a filename
    looks like a text mimetype, the ``utf-8`` charset is added to it.
    This matches the behavior of :class:`~wrappers.BaseResponse` and
    Flask's ``send_file()``. :issue:`1689`


Version 0.16.1
--------------

Released 2020-01-27

-   Fix import location in deprecation messages for subpackages.
    :issue:`1663`
-   Fix an SSL error on Python 3.5 when the dev server responds with no
    content. :issue:`1659`


Version 0.16.0
--------------

Released 2019-09-19

-   Deprecate most top-level attributes provided by the ``werkzeug``
    module in favor of direct imports. The deprecated imports will be
    removed in version 1.0.

    For example, instead of ``import werkzeug; werkzeug.url_quote``, do
    ``from werkzeug.urls import url_quote``. A deprecation warning will
    show the correct import to use. ``werkzeug.exceptions`` and
    ``werkzeug.routing`` should also be imported instead of accessed,
    but for technical reasons can't show a warning.

    :issue:`2`, :pr:`1640`


Version 0.15.6
--------------

Released 2019-09-04

-   Work around a bug in pip that caused the reloader to fail on
    Windows when the script was an entry point. This fixes the issue
    with Flask's `flask run` command failing with "No module named
    Scripts\flask". :issue:`1614`
-   ``ProxyFix`` trusts the ``X-Forwarded-Proto`` header by default.
    :issue:`1630`
-   The deprecated ``num_proxies`` argument to ``ProxyFix`` sets
    ``x_for``, ``x_proto``, and ``x_host`` to match 0.14 behavior. This
    is intended to make intermediate upgrades less disruptive, but the
    argument will still be removed in 1.0. :issue:`1630`


Version 0.15.5
--------------

Released 2019-07-17

-   Fix a ``TypeError`` due to changes to ``ast.Module`` in Python 3.8.
    :issue:`1551`
-   Fix a C assertion failure in debug builds of some Python 2.7
    releases. :issue:`1553`
-   :class:`~exceptions.BadRequestKeyError` adds the ``KeyError``
    message to the description if ``e.show_exception`` is set to
    ``True``. This is a more secure default than the original 0.15.0
    behavior and makes it easier to control without losing information.
    :pr:`1592`
-   Upgrade the debugger to jQuery 3.4.1. :issue:`1581`
-   Work around an issue in some external debuggers that caused the
    reloader to fail. :issue:`1607`
-   Work around an issue where the reloader couldn't introspect a
    setuptools script installed as an egg. :issue:`1600`
-   The reloader will use ``sys.executable`` even if the script is
    marked executable, reverting a behavior intended for NixOS
    introduced in 0.15. The reloader should no longer cause
    ``OSError: [Errno 8] Exec format error``. :issue:`1482`,
    :issue:`1580`
-   ``SharedDataMiddleware`` safely handles paths with Windows drive
    names. :issue:`1589`


Version 0.15.4
--------------

Released 2019-05-14

-   Fix a ``SyntaxError`` on Python 2.7.5. (:issue:`1544`)


Version 0.15.3
--------------

Released 2019-05-14

-   Properly handle multi-line header folding in development server in
    Python 2.7. (:issue:`1080`)
-   Restore the ``response`` argument to :exc:`~exceptions.Unauthorized`.
    (:pr:`1527`)
-   :exc:`~exceptions.Unauthorized` doesn't add the ``WWW-Authenticate``
    header if ``www_authenticate`` is not given. (:issue:`1516`)
-   The default URL converter correctly encodes bytes to string rather
    than representing them with ``b''``. (:issue:`1502`)
-   Fix the filename format string in
    :class:`~middleware.profiler.ProfilerMiddleware` to correctly handle
    float values. (:issue:`1511`)
-   Update :class:`~middleware.lint.LintMiddleware` to work on Python 3.
    (:issue:`1510`)
-   The debugger detects cycles in chained exceptions and does not time
    out in that case. (:issue:`1536`)
-   When running the development server in Docker, the debugger security
    pin is now unique per container.


Version 0.15.2
--------------

Released 2019-04-02

-   ``Rule`` code generation uses a filename that coverage will ignore.
    The previous value, "generated", was causing coverage to fail.
    (:issue:`1487`)
-   The test client removes the cookie header if there are no persisted
    cookies. This fixes an issue introduced in 0.15.0 where the cookies
    from the original request were used for redirects, causing functions
    such as logout to fail. (:issue:`1491`)
-   The test client copies the environ before passing it to the app, to
    prevent in-place modifications from affecting redirect requests.
    (:issue:`1498`)
-   The ``"werkzeug"`` logger only adds a handler if there is no handler
    configured for its level in the logging chain. This avoids double
    logging if other code configures logging first. (:issue:`1492`)


Version 0.15.1
--------------

Released 2019-03-21

-   :exc:`~exceptions.Unauthorized` takes ``description`` as the first
    argument, restoring previous behavior. The new ``www_authenticate``
    argument is listed second. (:issue:`1483`)


Version 0.15.0
--------------

Released 2019-03-19

-   Building URLs is ~7x faster. Each :class:`~routing.Rule` compiles
    an optimized function for building itself. (:pr:`1281`)
-   :meth:`MapAdapter.build() <routing.MapAdapter.build>` can be passed
    a :class:`~datastructures.MultiDict` to represent multiple values
    for a key. It already did this when passing a dict with a list
    value. (:pr:`724`)
-   ``path_info`` defaults to ``'/'`` for
    :meth:`Map.bind() <routing.Map.bind>`. (:issue:`740`, :pr:`768`,
    :pr:`1316`)
-   Change ``RequestRedirect`` code from 301 to 308, preserving the verb
    and request body (form data) during redirect. (:pr:`1342`)
-   ``int`` and ``float`` converters in URL rules will handle negative
    values if passed the ``signed=True`` parameter. For example,
    ``/jump/<int(signed=True):count>``. (:pr:`1355`)
-   ``Location`` autocorrection in :func:`Response.get_wsgi_headers()
    <wrappers.BaseResponse.get_wsgi_headers>` is relative to the current
    path rather than the root path. (:issue:`693`, :pr:`718`,
    :pr:`1315`)
-   412 responses once again include entity headers and an error message
    in the body. They were originally omitted when implementing
    ``If-Match`` (:pr:`1233`), but the spec doesn't seem to disallow it.
    (:issue:`1231`, :pr:`1255`)
-   The Content-Length header is removed for 1xx and 204 responses. This
    fixes a previous change where no body would be sent, but the header
    would still be present. The new behavior matches RFC 7230.
    (:pr:`1294`)
-   :class:`~exceptions.Unauthorized` takes a ``www_authenticate``
    parameter to set the ``WWW-Authenticate`` header for the response,
    which is technically required for a valid 401 response.
    (:issue:`772`, :pr:`795`)
-   Add support for status code 424 :exc:`~exceptions.FailedDependency`.
    (:pr:`1358`)
-   :func:`http.parse_cookie` ignores empty segments rather than
    producing a cookie with no key or value. (:issue:`1245`, :pr:`1301`)
-   :func:`~http.parse_authorization_header` (and
    :class:`~datastructures.Authorization`,
    :attr:`~wrappers.Request.authorization`) treats the authorization
    header as UTF-8. On Python 2, basic auth username and password are
    ``unicode``. (:pr:`1325`)
-   :func:`~http.parse_options_header` understands :rfc:`2231` parameter
    continuations. (:pr:`1417`)
-   :func:`~urls.uri_to_iri` does not unquote ASCII characters in the
    unreserved class, such as space, and leaves invalid bytes quoted
    when decoding. :func:`~urls.iri_to_uri` does not quote reserved
    characters. See :rfc:`3987` for these character classes.
    (:pr:`1433`)
-   ``get_content_type`` appends a charset for any mimetype that ends
    with ``+xml``, not just those that start with ``application/``.
    Known text types such as ``application/javascript`` are also given
    charsets. (:pr:`1439`)
-   Clean up ``werkzeug.security`` module, remove outdated hashlib
    support. (:pr:`1282`)
-   In :func:`~security.generate_password_hash`, PBKDF2 uses 150000
    iterations by default, increased from 50000. (:pr:`1377`)
-   :class:`~wsgi.ClosingIterator` calls ``close`` on the wrapped
    *iterable*, not the internal iterator. This doesn't affect objects
    where ``__iter__`` returned ``self``. For other objects, the method
    was not called before. (:issue:`1259`, :pr:`1260`)
-   Bytes may be used as keys in :class:`~datastructures.Headers`, they
    will be decoded as Latin-1 like values are. (:pr:`1346`)
-   :class:`~datastructures.Range` validates that list of range tuples
    passed to it would produce a valid ``Range`` header. (:pr:`1412`)
-   :class:`~datastructures.FileStorage` looks up attributes on
    ``stream._file`` if they don't exist on ``stream``, working around
    an issue where :func:`tempfile.SpooledTemporaryFile` didn't
    implement all of :class:`io.IOBase`. See
    https://github.com/python/cpython/pull/3249. (:pr:`1409`)
-   :class:`CombinedMultiDict.copy() <datastructures.CombinedMultiDict>`
    returns a shallow mutable copy as a
    :class:`~datastructures.MultiDict`. The copy no longer reflects
    changes to the combined dicts, but is more generally useful.
    (:pr:`1420`)
-   The version of jQuery used by the debugger is updated to 3.3.1.
    (:pr:`1390`)
-   The debugger correctly renders long ``markupsafe.Markup`` instances.
    (:pr:`1393`)
-   The debugger can serve resources when Werkzeug is installed as a
    zip file. ``DebuggedApplication.get_resource`` uses
    ``pkgutil.get_data``. (:pr:`1401`)
-   The debugger and server log support Python 3's chained exceptions.
    (:pr:`1396`)
-   The interactive debugger highlights frames that come from user code
    to make them easy to pick out in a long stack trace. Note that if an
    env was created with virtualenv instead of venv, the debugger may
    incorrectly classify some frames. (:pr:`1421`)
-   Clicking the error message at the top of the interactive debugger
    will jump down to the bottom of the traceback. (:pr:`1422`)
-   When generating a PIN, the debugger will ignore a ``KeyError``
    raised when the current UID doesn't have an associated username,
    which can happen in Docker. (:issue:`1471`)
-   :class:`~exceptions.BadRequestKeyError` adds the ``KeyError``
    message to the description, making it clearer what caused the 400
    error. Frameworks like Flask can omit this information in production
    by setting ``e.args = ()``. (:pr:`1395`)
-   If a nested ``ImportError`` occurs from :func:`~utils.import_string`
    the traceback mentions the nested import. Removes an untested code
    path for handling "modules not yet set up by the parent."
    (:pr:`735`)
-   Triggering a reload while using a tool such as PDB no longer hides
    input. (:pr:`1318`)
-   The reloader will not prepend the Python executable to the command
    line if the Python file is marked executable. This allows the
    reloader to work on NixOS. (:pr:`1242`)
-   Fix an issue where ``sys.path`` would change between reloads when
    running with ``python -m app``. The reloader can detect that a
    module was run with "-m" and reconstructs that instead of the file
    path in ``sys.argv`` when reloading. (:pr:`1416`)
-   The dev server can bind to a Unix socket by passing a hostname like
    ``unix://app.socket``. (:pr:`209`, :pr:`1019`)
-   Server uses ``IPPROTO_TCP`` constant instead of ``SOL_TCP`` for
    Jython compatibility. (:pr:`1375`)
-   When using an adhoc SSL cert with :func:`~serving.run_simple`, the
    cert is shown as self-signed rather than signed by an invalid
    authority. (:pr:`1430`)
-   The development server logs the unquoted IRI rather than the raw
    request line, to make it easier to work with Unicode in request
    paths during development. (:issue:`1115`)
-   The development server recognizes ``ConnectionError`` on Python 3 to
    silence client disconnects, and does not silence other ``OSErrors``
    that may have been raised inside the application. (:pr:`1418`)
-   The environ keys ``REQUEST_URI`` and ``RAW_URI`` contain the raw
    path before it was percent-decoded. This is non-standard, but many
    WSGI servers add them. Middleware could replace ``PATH_INFO`` with
    this to route based on the raw value. (:pr:`1419`)
-   :class:`~test.EnvironBuilder` doesn't set ``CONTENT_TYPE`` or
    ``CONTENT_LENGTH`` in the environ if they aren't set. Previously
    these used default values if they weren't set. Now it's possible to
    distinguish between empty and unset values. (:pr:`1308`)
-   The test client raises a ``ValueError`` if a query string argument
    would overwrite a query string in the path. (:pr:`1338`)
-   :class:`test.EnvironBuilder` and :class:`test.Client` take a
    ``json`` argument instead of manually passing ``data`` and
    ``content_type``. This is serialized using the
    :meth:`test.EnvironBuilder.json_dumps` method. (:pr:`1404`)
-   :class:`test.Client` redirect handling is rewritten. (:pr:`1402`)

    -   The redirect environ is copied from the initial request environ.
    -   Script root and path are correctly distinguished when
        redirecting to a path under the root.
    -   The HEAD method is not changed to GET.
    -   307 and 308 codes preserve the method and body. All others
        ignore the body and related headers.
    -   Headers are passed to the new request for all codes, following
        what browsers do.
    -   :class:`test.EnvironBuilder` sets the content type and length
        headers in addition to the WSGI keys when detecting them from
        the data.
    -   Intermediate response bodies are iterated over even when
        ``buffered=False`` to ensure iterator middleware can run cleanup
        code safely. Only the last response is not buffered. (:pr:`988`)

-   :class:`~test.EnvironBuilder`, :class:`~datastructures.FileStorage`,
    and :func:`wsgi.get_input_stream` no longer share a global
    ``_empty_stream`` instance. This improves test isolation by
    preventing cases where closing the stream in one request would
    affect other usages. (:pr:`1340`)
-   The default ``SecureCookie.serialization_method`` will change from
    :mod:`pickle` to :mod:`json` in 1.0. To upgrade existing tokens,
    override :meth:`~contrib.securecookie.SecureCookie.unquote` to try
    ``pickle`` if ``json`` fails. (:pr:`1413`)
-   ``CGIRootFix`` no longer modifies ``PATH_INFO`` for very old
    versions of Lighttpd. ``LighttpdCGIRootFix`` was renamed to
    ``CGIRootFix`` in 0.9. Both are deprecated and will be removed in
    version 1.0. (:pr:`1141`)
-   :class:`werkzeug.wrappers.json.JSONMixin` has been replaced with
    Flask's implementation. Check the docs for the full API.
    (:pr:`1445`)
-   The contrib modules are deprecated and will either be moved into
    ``werkzeug`` core or removed completely in version 1.0. Some modules
    that already issued deprecation warnings have been removed. Be sure
    to run or test your code with
    ``python -W default::DeprecationWarning`` to catch any deprecated
    code you're using. (:issue:`4`)

    -   ``LintMiddleware`` has moved to :mod:`werkzeug.middleware.lint`.
    -   ``ProfilerMiddleware`` has moved to
        :mod:`werkzeug.middleware.profiler`.
    -   ``ProxyFix`` has moved to :mod:`werkzeug.middleware.proxy_fix`.
    -   ``JSONRequestMixin`` has moved to :mod:`werkzeug.wrappers.json`.
    -   ``cache`` has been extracted into a separate project,
        `cachelib <https://github.com/pallets/cachelib>`_. The version
        in Werkzeug is deprecated.
    -   ``securecookie`` and ``sessions`` have been extracted into a
        separate project,
        `secure-cookie <https://github.com/pallets/secure-cookie>`_. The
        version in Werkzeug is deprecated.
    -   Everything in ``fixers``, except ``ProxyFix``, is deprecated.
    -   Everything in ``wrappers``, except ``JSONMixin``, is deprecated.
    -   ``atom`` is deprecated. This did not fit in with the rest of
        Werkzeug, and is better served by a dedicated library in the
        community.
    -   ``jsrouting`` is removed. Set URLs when rendering templates
        or JSON responses instead.
    -   ``limiter`` is removed. Its specific use is handled by Werkzeug
        directly, but stream limiting is better handled by the WSGI
        server in general.
    -   ``testtools`` is removed. It did not offer significant benefit
        over the default test client.
    -   ``iterio`` is deprecated.

-   :func:`wsgi.get_host` no longer looks at ``X-Forwarded-For``. Use
    :class:`~middleware.proxy_fix.ProxyFix` to handle that.
    (:issue:`609`, :pr:`1303`)
-   :class:`~middleware.proxy_fix.ProxyFix` is refactored to support
    more headers, multiple values, and more secure configuration.

    -   Each header supports multiple values. The trusted number of
        proxies is configured separately for each header. The
        ``num_proxies`` argument is deprecated. (:pr:`1314`)
    -   Sets ``SERVER_NAME`` and ``SERVER_PORT`` based on
        ``X-Forwarded-Host``. (:pr:`1314`)
    -   Sets ``SERVER_PORT`` and modifies ``HTTP_HOST`` based on
        ``X-Forwarded-Port``. (:issue:`1023`, :pr:`1304`)
    -   Sets ``SCRIPT_NAME`` based on ``X-Forwarded-Prefix``.
        (:issue:`1237`)
    -   The original WSGI environment values are stored in the
        ``werkzeug.proxy_fix.orig`` key, a dict. The individual keys
        ``werkzeug.proxy_fix.orig_remote_addr``,
        ``werkzeug.proxy_fix.orig_wsgi_url_scheme``, and
        ``werkzeug.proxy_fix.orig_http_host`` are deprecated.

-   Middleware from ``werkzeug.wsgi`` has moved to separate modules
    under ``werkzeug.middleware``, along with the middleware moved from
    ``werkzeug.contrib``. The old ``werkzeug.wsgi`` imports are
    deprecated and will be removed in version 1.0. (:pr:`1452`)

    -   ``werkzeug.wsgi.DispatcherMiddleware`` has moved to
        :class:`werkzeug.middleware.dispatcher.DispatcherMiddleware`.
    -   ``werkzeug.wsgi.ProxyMiddleware`` as moved to
        :class:`werkzeug.middleware.http_proxy.ProxyMiddleware`.
    -   ``werkzeug.wsgi.SharedDataMiddleware`` has moved to
        :class:`werkzeug.middleware.shared_data.SharedDataMiddleware`.

-   :class:`~middleware.http_proxy.ProxyMiddleware` proxies the query
    string. (:pr:`1252`)
-   The filenames generated by
    :class:`~middleware.profiler.ProfilerMiddleware` can be customized.
    (:issue:`1283`)
-   The ``werkzeug.wrappers`` module has been converted to a package,
    and its various classes have been organized into separate modules.
    Any previously documented classes, understood to be the existing
    public API, are still importable from ``werkzeug.wrappers``, or may
    be imported from their specific modules. (:pr:`1456`)


Version 0.14.1
--------------

Released on December 31st 2017

- Resolved a regression with status code handling in the integrated
  development server.

Version 0.14
------------

Released on December 31st 2017

- HTTP exceptions are now automatically caught by
  ``Request.application``.
- Added support for edge as browser.
- Added support for platforms that lack ``SpooledTemporaryFile``.
- Add support for etag handling through if-match
- Added support for the SameSite cookie attribute.
- Added ``werkzeug.wsgi.ProxyMiddleware``
- Implemented ``has`` for ``NullCache``
- ``get_multi`` on cache clients now returns lists all the time.
- Improved the watchdog observer shutdown for the reloader to not crash
  on exit on older Python versions.
- Added support for ``filename*`` filename attributes according to
  RFC 2231
- Resolved an issue where machine ID for the reloader PIN was not
  read accurately on windows.
- Added a workaround for syntax errors in init files in the reloader.
- Added support for using the reloader with console scripts on windows.
- The built-in HTTP server will no longer close a connection in cases
  where no HTTP body is expected (204, 204, HEAD requests etc.)
- The ``EnvironHeaders`` object now skips over empty content type and
  lengths if they are set to falsy values.
- Werkzeug will no longer send the content-length header on 1xx or
  204/304 responses.
- Cookie values are now also permitted to include slashes and equal
  signs without quoting.
- Relaxed the regex for the routing converter arguments.
- If cookies are sent without values they are now assumed to have an
  empty value and the parser accepts this.  Previously this could have
  corrupted cookies that followed the value.
- The test ``Client`` and ``EnvironBuilder`` now support mimetypes like
  the request object does.
- Added support for static weights in URL rules.
- Better handle some more complex reloader scenarios where sys.path
  contained non directory paths.
- ``EnvironHeaders`` no longer raises weird errors if non string keys
  are passed to it.


Version 0.13
------------

Released on December 7th 2017

- **Deprecate support for Python 2.6 and 3.3.** CI tests will not run
  for these versions, and support will be dropped completely in the next
  version. (:issue:`pallets/meta#24`)
- Raise ``TypeError`` when port is not an integer. (:pr:`1088`)
- Fully deprecate ``werkzeug.script``. Use `Click`_ instead.
  (:pr:`1090`)
- ``response.age`` is parsed as a ``timedelta``. Previously, it was
  incorrectly treated as a ``datetime``. The header value is an integer
  number of seconds, not a date string. (:pr:`414`)
- Fix a bug in ``TypeConversionDict`` where errors are not propagated
  when using the converter. (:issue:`1102`)
- ``Authorization.qop`` is a string instead of a set, to comply with
  RFC 2617. (:pr:`984`)
- An exception is raised when an encoded cookie is larger than, by
  default, 4093 bytes. Browsers may silently ignore cookies larger than
  this. ``BaseResponse`` has a new attribute ``max_cookie_size`` and
  ``dump_cookie`` has a new argument ``max_size`` to configure this.
  (:pr:`780`, :pr:`1109`)
- Fix a TypeError in ``werkzeug.contrib.lint.GuardedIterator.close``.
  (:pr:`1116`)
- ``BaseResponse.calculate_content_length`` now correctly works for
  Unicode responses on Python 3. It first encodes using
  ``iter_encoded``. (:issue:`705`)
- Secure cookie contrib works with string secret key on Python 3.
  (:pr:`1205`)
- Shared data middleware accepts a list instead of a dict of static
  locations to preserve lookup order. (:pr:`1197`)
- HTTP header values without encoding can contain single quotes.
  (:pr:`1208`)
- The built-in dev server supports receiving requests with chunked
  transfer encoding. (:pr:`1198`)

.. _Click: https://palletsprojects.com/p/click/


Version 0.12.2
--------------

Released on May 16 2017

- Fix regression: Pull request ``#892`` prevented Werkzeug from correctly
  logging the IP of a remote client behind a reverse proxy, even when using
  `ProxyFix`.
- Fix a bug in `safe_join` on Windows.

Version 0.12.1
--------------

Released on March 15th 2017

- Fix crash of reloader (used on debug mode) on Windows.
  (`OSError: [WinError 10038]`). See pull request ``#1081``
- Partially revert change to class hierarchy of `Headers`. See ``#1084``.

Version 0.12
------------

Released on March 10th 2017

- Spit out big deprecation warnings for werkzeug.script
- Use `inspect.getfullargspec` internally when available as
  `inspect.getargspec` is gone in 3.6
- Added support for status code 451 and 423
- Improved the build error suggestions.  In particular only if
  someone stringifies the error will the suggestions be calculated.
- Added support for uWSGI's caching backend.
- Fix a bug where iterating over a `FileStorage` would result in an infinite
  loop.
- Datastructures now inherit from the relevant baseclasses from the
  `collections` module in the stdlib. See #794.
- Add support for recognizing NetBSD, OpenBSD, FreeBSD, DragonFlyBSD platforms
  in the user agent string.
- Recognize SeaMonkey browser name and version correctly
- Recognize Baiduspider, and bingbot user agents
- If `LocalProxy`'s wrapped object is a function, refer to it with __wrapped__
  attribute.
- The defaults of ``generate_password_hash`` have been changed to more secure
  ones, see pull request ``#753``.
- Add support for encoding in options header parsing, see pull request
  ``#933``.
- ``test.Client`` now properly handles Location headers with relative URLs, see
  pull request ``#879``.
- When `HTTPException` is raised, it now prints the description, for easier
  debugging.
- Werkzeug's dict-like datastructures now have ``view``-methods under Python 2,
  see pull request ``#968``.
- Fix a bug in ``MultiPartParser`` when no ``stream_factory`` was provided
  during initialization, see pull request ``#973``.
- Disable autocorrect and spellchecker in the debugger middleware's Python
  prompt, see pull request ``#994``.
- Don't redirect to slash route when method doesn't match, see pull request
  ``#907``.
- Fix a bug when using ``SharedDataMiddleware`` with frozen packages, see pull
  request ``#959``.
- `Range` header parsing function fixed for invalid values ``#974``.
- Add support for byte Range Requests, see pull request ``#978``.
- Use modern cryptographic defaults in the dev servers ``#1004``.
- the post() method of the test client now accept file object through the data
  parameter.
- Color run_simple's terminal output based on HTTP codes ``#1013``.
- Fix self-XSS in debugger console, see ``#1031``.
- Fix IPython 5.x shell support, see ``#1033``.
- Change Accept datastructure to sort by specificity first, allowing for more
  accurate results when using ``best_match`` for mime types (for example in
  ``requests.accept_mimetypes.best_match``)

Version 0.11.16
---------------

- werkzeug.serving: set CONTENT_TYPE / CONTENT_LENGTH if only they're provided by the client
- werkzeug.serving: Fix crash of reloader when using `python -m werkzeug.serving`.

Version 0.11.15
---------------

Released on December 30th 2016.

- Bugfix for the bugfix in the previous release.

Version 0.11.14
---------------

Released on December 30th 2016.

- Check if platform can fork before importing ``ForkingMixIn``, raise exception
  when creating ``ForkingWSGIServer`` on such a platform, see PR ``#999``.

Version 0.11.13
---------------

Released on December 26th 2016.

- Correct fix for the reloader issuer on certain Windows installations.

Version 0.11.12
---------------

Released on December 26th 2016.

- Fix more bugs in multidicts regarding empty lists. See ``#1000``.
- Add some docstrings to some `EnvironBuilder` properties that were previously
  unintentionally missing.
- Added a workaround for the reloader on windows.

Version 0.11.11
---------------

Released on August 31st 2016.

- Fix JSONRequestMixin for Python3. See #731
- Fix broken string handling in test client when passing integers. See #852
- Fix a bug in ``parse_options_header`` where an invalid content type
  starting with comma or semi-colon would result in an invalid return value,
  see issue ``#995``.
- Fix a bug in multidicts when passing empty lists as values, see issue
  ``#979``.
- Fix a security issue that allows XSS on the Werkzeug debugger. See ``#1001``.

Version 0.11.10
---------------

Released on May 24th 2016.

- Fixed a bug that occurs when running on Python 2.6 and using a broken locale.
  See pull request #912.
- Fixed a crash when running the debugger on Google App Engine. See issue #925.
- Fixed an issue with multipart parsing that could cause memory exhaustion.

Version 0.11.9
--------------

Released on April 24th 2016.

- Corrected an issue that caused the debugger not to use the
  machine GUID on POSIX systems.
- Corrected a Unicode error on Python 3 for the debugger's
  PIN usage.
- Corrected the timestamp verification in the pin debug code.
  Without this fix the pin was remembered for too long.

Version 0.11.8
--------------

Released on April 15th 2016.

- fixed a problem with the machine GUID detection code on OS X
  on Python 3.

Version 0.11.7
--------------

Released on April 14th 2016.

- fixed a regression on Python 3 for the debugger.

Version 0.11.6
--------------

Released on April 14th 2016.

- werkzeug.serving: Still show the client address on bad requests.
- improved the PIN based protection for the debugger to make it harder to
  brute force via trying cookies.  Please keep in mind that the debugger
  *is not intended for running on production environments*
- increased the pin timeout to a week to make it less annoying for people
  which should decrease the chance that users disable the pin check
  entirely.
- werkzeug.serving: Fix broken HTTP_HOST when path starts with double slash.

Version 0.11.5
--------------

Released on March 22nd 2016.

- werkzeug.serving: Fix crash when attempting SSL connection to HTTP server.

Version 0.11.4
--------------

Released on February 14th 2016.

- Fixed werkzeug.serving not working from -m flag.
- Fixed incorrect weak etag handling.

Version 0.11.3
--------------

Released on December 20th 2015.

- Fixed an issue with copy operations not working against
  proxies.
- Changed the logging operations of the development server to
  correctly log where the server is running in all situations
  again.
- Fixed another regression with SSL wrapping similar to the
  fix in 0.11.2 but for a different code path.

Version 0.11.2
--------------

Released on November 12th 2015.

- Fix inheritable sockets on Windows on Python 3.
- Fixed an issue with the forking server not starting any longer.
- Fixed SSL wrapping on platforms that supported opening sockets
  by file descriptor.
- No longer log from the watchdog reloader.
- Unicode errors in hosts are now better caught or converted into
  bad request errors.

Version 0.11.1
--------------

Released on November 10th 2015.

- Fixed a regression on Python 3 in the debugger.

Version 0.11
------------

Released on November 8th 2015, codename Gleisbaumaschine.

- Added ``reloader_paths`` option to ``run_simple`` and other functions in
  ``werkzeug.serving``. This allows the user to completely override the Python
  module watching of Werkzeug with custom paths.
- Many custom cached properties of Werkzeug's classes are now subclasses of
  Python's ``property`` type (issue ``#616``).
- ``bind_to_environ`` now doesn't differentiate between implicit and explicit
  default port numbers in ``HTTP_HOST`` (pull request ``#204``).
- ``BuildErrors`` are now more informative. They come with a complete sentence
  as error message, and also provide suggestions (pull request ``#691``).
- Fix a bug in the user agent parser where Safari's build number instead of
  version would be extracted (pull request ``#703``).
- Fixed issue where RedisCache set_many was broken for twemproxy, which doesn't
  support the default MULTI command (pull request ``#702``).
- ``mimetype`` parameters on request and response classes are now always
  converted to lowercase.
- Changed cache so that cache never expires if timeout is 0. This also fixes
  an issue with redis setex (issue ``#550``)
- Werkzeug now assumes ``UTF-8`` as filesystem encoding on Unix if Python
  detected it as ASCII.
- New optional `has` method on caches.
- Fixed various bugs in `parse_options_header` (pull request ``#643``).
- If the reloader is enabled the server will now open the socket in the parent
  process if this is possible.  This means that when the reloader kicks in
  the connection from client will wait instead of tearing down.  This does
  not work on all Python versions.
- Implemented PIN based authentication for the debugger.  This can optionally
  be disabled but is discouraged.  This change was necessary as it has been
  discovered that too many people run the debugger in production.
- Devserver no longer requires SSL module to be installed.

Version 0.10.5
--------------

(bugfix release, release date yet to be decided)

- Reloader: Correctly detect file changes made by moving temporary files over
  the original, which is e.g. the case with PyCharm (pull request ``#722``).
- Fix bool behavior of ``werkzeug.datastructures.ETags`` under Python 3 (issue
  ``#744``).

Version 0.10.4
--------------

(bugfix release, released on March 26th 2015)

- Re-release of 0.10.3 with packaging artifacts manually removed.

Version 0.10.3
--------------

(bugfix release, released on March 26th 2015)

- Re-release of 0.10.2 without packaging artifacts.

Version 0.10.2
--------------

(bugfix release, released on March 26th 2015)

- Fixed issue where ``empty`` could break third-party libraries that relied on
  keyword arguments (pull request ``#675``)
- Improved ``Rule.empty`` by providing a ```get_empty_kwargs`` to allow setting
  custom kwargs without having to override entire ``empty`` method. (pull
  request ``#675``)
- Fixed ```extra_files``` parameter for reloader to not cause startup
  to crash when included in server params
- Using `MultiDict` when building URLs is now not supported again. The behavior
  introduced several regressions.
- Fix performance problems with stat-reloader (pull request ``#715``).

Version 0.10.1
--------------

(bugfix release, released on February 3rd 2015)

- Fixed regression with multiple query values for URLs (pull request ``#667``).
- Fix issues with eventlet's monkeypatching and the builtin server (pull
  request ``#663``).

Version 0.10
------------

Released on January 30th 2015, codename Bagger.

- Changed the error handling of and improved testsuite for the caches in
  ``contrib.cache``.
- Fixed a bug on Python 3 when creating adhoc ssl contexts, due to `sys.maxint`
  not being defined.
- Fixed a bug on Python 3, that caused
  :func:`~werkzeug.serving.make_ssl_devcert` to fail with an exception.
- Added exceptions for 504 and 505.
- Added support for ChromeOS detection.
- Added UUID converter to the routing system.
- Added message that explains how to quit the server.
- Fixed a bug on Python 2, that caused ``len`` for
  :class:`werkzeug.datastructures.CombinedMultiDict` to crash.
- Added support for stdlib pbkdf2 hmac if a compatible digest
  is found.
- Ported testsuite to use ``py.test``.
- Minor optimizations to various middlewares (pull requests ``#496`` and
  ``#571``).
- Use stdlib ``ssl`` module instead of ``OpenSSL`` for the builtin server
  (issue ``#434``). This means that OpenSSL contexts are not supported anymore,
  but instead ``ssl.SSLContext`` from the stdlib.
- Allow protocol-relative URLs when building external URLs.
- Fixed Atom syndication to print time zone offset for tz-aware datetime
  objects (pull request ``#254``).
- Improved reloader to track added files and to recover from broken
  sys.modules setups with syntax errors in packages.
- ``cache.RedisCache`` now supports arbitrary ``**kwargs`` for the redis
  object.
- ``werkzeug.test.Client`` now uses the original request method when resolving
  307 redirects (pull request ``#556``).
- ``werkzeug.datastructures.MIMEAccept`` now properly deals with mimetype
  parameters (pull request ``#205``).
- ``werkzeug.datastructures.Accept`` now handles a quality of ``0`` as
  intolerable, as per RFC 2616 (pull request ``#536``).
- ``werkzeug.urls.url_fix`` now properly encodes hostnames with ``idna``
  encoding (issue ``#559``). It also doesn't crash on malformed URLs anymore
  (issue ``#582``).
- ``werkzeug.routing.MapAdapter.match`` now recognizes the difference between
  the path ``/`` and an empty one (issue ``#360``).
- The interactive debugger now tries to decode non-ascii filenames (issue
  ``#469``).
- Increased default key size of generated SSL certificates to 1024 bits (issue
  ``#611``).
- Added support for specifying a ``Response`` subclass to use when calling
  :func:`~werkzeug.utils.redirect`\ .
- ``werkzeug.test.EnvironBuilder`` now doesn't use the request method anymore
  to guess the content type, and purely relies on the ``form``, ``files`` and
  ``input_stream`` properties (issue ``#620``).
- Added Symbian to the user agent platform list.
- Fixed make_conditional to respect automatically_set_content_length
- Unset ``Content-Length`` when writing to response.stream (issue ``#451``)
- ``wrappers.Request.method`` is now always uppercase, eliminating
  inconsistencies of the WSGI environment (issue ``647``).
- ``routing.Rule.empty`` now works correctly with subclasses of ``Rule`` (pull
  request ``#645``).
- Made map updating safe in light of concurrent updates.
- Allow multiple values for the same field for url building (issue ``#658``).

Version 0.9.7
-------------

(bugfix release, release date to be decided)

- Fix unicode problems in ``werkzeug.debug.tbtools``.
- Fix Python 3-compatibility problems in ``werkzeug.posixemulation``.
- Backport fix of fatal typo for ``ImmutableList`` (issue ``#492``).
- Make creation of the cache dir for ``FileSystemCache`` atomic (issue
  ``#468``).
- Use native strings for memcached keys to work with Python 3 client (issue
  ``#539``).
- Fix charset detection for ``werkzeug.debug.tbtools.Frame`` objects (issues
  ``#547`` and ``#532``).
- Fix ``AttributeError`` masking in ``werkzeug.utils.import_string`` (issue
  ``#182``).
- Explicitly shut down server (issue ``#519``).
- Fix timeouts greater than 2592000 being misinterpreted as UNIX timestamps in
  ``werkzeug.contrib.cache.MemcachedCache`` (issue ``#533``).
- Fix bug where ``werkzeug.exceptions.abort`` would raise an arbitrary subclass
  of the expected class (issue ``#422``).
- Fix broken ``jsrouting`` (due to removal of ``werkzeug.templates``)
- ``werkzeug.urls.url_fix`` now doesn't crash on malformed URLs anymore, but
  returns them unmodified. This is a cheap workaround for ``#582``, the proper
  fix is included in version 0.10.
- The repr of ``werkzeug.wrappers.Request`` doesn't crash on non-ASCII-values
  anymore (pull request ``#466``).
- Fix bug in ``cache.RedisCache`` when combined with ``redis.StrictRedis``
  object (pull request ``#583``).
- The ``qop`` parameter for ``WWW-Authenticate`` headers is now always quoted,
  as required by RFC 2617 (issue ``#633``).
- Fix bug in ``werkzeug.contrib.cache.SimpleCache`` with Python 3 where add/set
  may throw an exception when pruning old entries from the cache (pull request
  ``#651``).

Version 0.9.6
-------------

(bugfix release, released on June 7th 2014)

- Added a safe conversion for IRI to URI conversion and use that
  internally to work around issues with spec violations for
  protocols such as ``itms-service``.

Version 0.9.7
-------------

- Fixed uri_to_iri() not re-encoding hashes in query string parameters.

Version 0.9.5
-------------

(bugfix release, released on June 7th 2014)

- Forward charset argument from request objects to the environ
  builder.
- Fixed error handling for missing boundaries in multipart data.
- Fixed session creation on systems without ``os.urandom()``.
- Fixed pluses in dictionary keys not being properly URL encoded.
- Fixed a problem with deepcopy not working for multi dicts.
- Fixed a double quoting issue on redirects.
- Fixed a problem with unicode keys appearing in headers on 2.x.
- Fixed a bug with unicode strings in the test builder.
- Fixed a unicode bug on Python 3 in the WSGI profiler.
- Fixed an issue with the safe string compare function on
  Python 2.7.7 and Python 3.4.

Version 0.9.4
-------------

(bugfix release, released on August 26th 2013)

- Fixed an issue with Python 3.3 and an edge case in cookie parsing.
- Fixed decoding errors not handled properly through the WSGI
  decoding dance.
- Fixed URI to IRI conversion incorrectly decoding percent signs.

Version 0.9.3
-------------

(bugfix release, released on July 25th 2013)

- Restored behavior of the ``data`` descriptor of the request class to pre 0.9
  behavior.  This now also means that ``.data`` and ``.get_data()`` have
  different behavior.  New code should use ``.get_data()`` always.

  In addition to that there is now a flag for the ``.get_data()`` method that
  controls what should happen with form data parsing and the form parser will
  honor cached data.  This makes dealing with custom form data more consistent.

Version 0.9.2
-------------

(bugfix release, released on July 18th 2013)

- Added `unsafe` parameter to :func:`~werkzeug.urls.url_quote`.
- Fixed an issue with :func:`~werkzeug.urls.url_quote_plus` not quoting
  `'+'` correctly.
- Ported remaining parts of :class:`~werkzeug.contrib.RedisCache` to
  Python 3.3.
- Ported remaining parts of :class:`~werkzeug.contrib.MemcachedCache` to
  Python 3.3
- Fixed a deprecation warning in the contrib atom module.
- Fixed a regression with setting of content types through the
  headers dictionary instead with the content type parameter.
- Use correct name for stdlib secure string comparison function.
- Fixed a wrong reference in the docstring of
  :func:`~werkzeug.local.release_local`.
- Fixed an `AttributeError` that sometimes occurred when accessing the
  :attr:`werkzeug.wrappers.BaseResponse.is_streamed` attribute.

Version 0.9.1
-------------

(bugfix release, released on June 14th 2013)

- Fixed an issue with integers no longer being accepted in certain
  parts of the routing system or URL quoting functions.
- Fixed an issue with `url_quote` not producing the right escape
  codes for single digit codepoints.
- Fixed an issue with :class:`~werkzeug.wsgi.SharedDataMiddleware` not
  reading the path correctly and breaking on etag generation in some
  cases.
- Properly handle `Expect: 100-continue` in the development server
  to resolve issues with curl.
- Automatically exhaust the input stream on request close.  This should
  fix issues where not touching request files results in a timeout.
- Fixed exhausting of streams not doing anything if a non-limited
  stream was passed into the multipart parser.
- Raised the buffer sizes for the multipart parser.

Version 0.9
-----------

Released on June 13nd 2013, codename Planierraupe.

- Added support for :meth:`~werkzeug.wsgi.LimitedStream.tell`
  on the limited stream.
- :class:`~werkzeug.datastructures.ETags` now is nonzero if it
  contains at least one etag of any kind, including weak ones.
- Added a workaround for a bug in the stdlib for SSL servers.
- Improved SSL interface of the devserver so that it can generate
  certificates easily and load them from files.
- Refactored test client to invoke the open method on the class
  for redirects.  This makes subclassing more powerful.
- :func:`werkzeug.wsgi.make_chunk_iter` and
  :func:`werkzeug.wsgi.make_line_iter` now support processing of
  iterators and streams.
- URL generation by the routing system now no longer quotes
  ``+``.
- URL fixing now no longer quotes certain reserved characters.
- The :func:`werkzeug.security.generate_password_hash` and
  check functions now support any of the hashlib algorithms.
- `wsgi.get_current_url` is now ascii safe for browsers sending
  non-ascii data in query strings.
- improved parsing behavior for :func:`werkzeug.http.parse_options_header`
- added more operators to local proxies.
- added a hook to override the default converter in the routing
  system.
- The description field of HTTP exceptions is now always escaped.
  Use markup objects to disable that.
- Added number of proxy argument to the proxy fix to make it more
  secure out of the box on common proxy setups.  It will by default
  no longer trust the x-forwarded-for header as much as it did
  before.
- Added support for fragment handling in URI/IRI functions.
- Added custom class support for :func:`werkzeug.http.parse_dict_header`.
- Renamed `LighttpdCGIRootFix` to `CGIRootFix`.
- Always treat `+` as safe when fixing URLs as people love misusing them.
- Added support to profiling into directories in the contrib profiler.
- The escape function now by default escapes quotes.
- Changed repr of exceptions to be less magical.
- Simplified exception interface to no longer require environments
  to be passed to receive the response object.
- Added sentinel argument to IterIO objects.
- Added pbkdf2 support for the security module.
- Added a plain request type that disables all form parsing to only
  leave the stream behind.
- Removed support for deprecated `fix_headers`.
- Removed support for deprecated `header_list`.
- Removed support for deprecated parameter for `iter_encoded`.
- Removed support for deprecated non-silent usage of the limited
  stream object.
- Removed support for previous dummy `writable` parameter on
  the cached property.
- Added support for explicitly closing request objects to close
  associated resources.
- Conditional request handling or access to the data property on responses no
  longer ignores direct passthrough mode.
- Removed werkzeug.templates and werkzeug.contrib.kickstart.
- Changed host lookup logic for forwarded hosts to allow lists of
  hosts in which case only the first one is picked up.
- Added `wsgi.get_query_string`, `wsgi.get_path_info` and
  `wsgi.get_script_name` and made the `wsgi.pop_path_info` and
  `wsgi.peek_path_info` functions perform unicode decoding.  This
  was necessary to avoid having to expose the WSGI encoding dance
  on Python 3.
- Added `content_encoding` and `content_md5` to the request object's
  common request descriptor mixin.
- added `options` and `trace` to the test client.
- Overhauled the utilization of the input stream to be easier to use
  and better to extend.  The detection of content payload on the input
  side is now more compliant with HTTP by detecting off the content
  type header instead of the request method.  This also now means that
  the stream property on the request class is always available instead
  of just when the parsing fails.
- Added support for using :class:`werkzeug.wrappers.BaseResponse` in a with
  statement.
- Changed `get_app_iter` to fetch the response early so that it does not
  fail when wrapping a response iterable.  This makes filtering easier.
- Introduced `get_data` and `set_data` methods for responses.
- Introduced `get_data` for requests.
- Soft deprecated the `data` descriptors for request and response objects.
- Added `as_bytes` operations to some of the headers to simplify working
  with things like cookies.
- Made the debugger paste tracebacks into github's gist service as
  private pastes.

Version 0.8.4
-------------

(bugfix release, release date to be announced)

- Added a favicon to the debugger which fixes problem with
  state changes being triggered through a request to
  /favicon.ico in Google Chrome.  This should fix some
  problems with Flask and other frameworks that use
  context local objects on a stack with context preservation
  on errors.
- Fixed an issue with scrolling up in the debugger.
- Fixed an issue with debuggers running on a different URL
  than the URL root.
- Fixed a problem with proxies not forwarding some rarely
  used special methods properly.
- Added a workaround to prevent the XSS protection from Chrome
  breaking the debugger.
- Skip redis tests if redis is not running.
- Fixed a typo in the multipart parser that caused content-type
  to not be picked up properly.

Version 0.8.3
-------------

(bugfix release, released on February 5th 2012)

- Fixed another issue with :func:`werkzeug.wsgi.make_line_iter`
  where lines longer than the buffer size were not handled
  properly.
- Restore stdout after debug console finished executing so
  that the debugger can be used on GAE better.
- Fixed a bug with the redis cache for int subclasses
  (affects bool caching).
- Fixed an XSS problem with redirect targets coming from
  untrusted sources.
- Redis cache backend now supports password authentication.

Version 0.8.2
-------------

(bugfix release, released on December 16th 2011)

- Fixed a problem with request handling of the builtin server
  not responding to socket errors properly.
- The routing request redirect exception's code attribute is now
  used properly.
- Fixed a bug with shutdowns on Windows.
- Fixed a few unicode issues with non-ascii characters being
  hardcoded in URL rules.
- Fixed two property docstrings being assigned to fdel instead
  of ``__doc__``.
- Fixed an issue where CRLF line endings could be split into two
  by the line iter function, causing problems with multipart file
  uploads.

Version 0.8.1
-------------

(bugfix release, released on September 30th 2011)

- Fixed an issue with the memcache not working properly.
- Fixed an issue for Python 2.7.1 and higher that broke
  copying of multidicts with :func:`copy.copy`.
- Changed hashing methodology of immutable ordered multi dicts
  for a potential problem with alternative Python implementations.

Version 0.8
-----------

Released on September 29th 2011, codename Lötkolben

- Removed data structure specific KeyErrors for a general
  purpose :exc:`~werkzeug.exceptions.BadRequestKeyError`.
- Documented :meth:`werkzeug.wrappers.BaseRequest._load_form_data`.
- The routing system now also accepts strings instead of
  dictionaries for the `query_args` parameter since we're only
  passing them through for redirects.
- Werkzeug now automatically sets the content length immediately when
  the :attr:`~werkzeug.wrappers.BaseResponse.data` attribute is set
  for efficiency and simplicity reasons.
- The routing system will now normalize server names to lowercase.
- The routing system will no longer raise ValueErrors in case the
  configuration for the server name was incorrect.  This should make
  deployment much easier because you can ignore that factor now.
- Fixed a bug with parsing HTTP digest headers.  It rejected headers
  with missing nc and nonce params.
- Proxy fix now also updates wsgi.url_scheme based on X-Forwarded-Proto.
- Added support for key prefixes to the redis cache.
- Added the ability to suppress some auto corrections in the wrappers
  that are now controlled via `autocorrect_location_header` and
  `automatically_set_content_length` on the response objects.
- Werkzeug now uses a new method to check that the length of incoming
  data is complete and will raise IO errors by itself if the server
  fails to do so.
- :func:`~werkzeug.wsgi.make_line_iter` now requires a limit that is
  not higher than the length the stream can provide.
- Refactored form parsing into a form parser class that makes it possible
  to hook into individual parts of the parsing process for debugging and
  extending.
- For conditional responses the content length is no longer set when it
  is already there and added if missing.
- Immutable datastructures are hashable now.
- Headers datastructure no longer allows newlines in values to avoid
  header injection attacks.
- Made it possible through subclassing to select a different remote
  addr in the proxy fix.
- Added stream based URL decoding.  This reduces memory usage on large
  transmitted form data that is URL decoded since Werkzeug will no longer
  load all the unparsed data into memory.
- Memcache client now no longer uses the buggy cmemcache module and
  supports pylibmc.  GAE is not tried automatically and the dedicated
  class is no longer necessary.
- Redis cache now properly serializes data.
- Removed support for Python 2.4

Version 0.7.2
-------------

(bugfix release, released on September 30th 2011)

- Fixed a CSRF problem with the debugger.
- The debugger is now generating private pastes on lodgeit.
- If URL maps are now bound to environments the query arguments
  are properly decoded from it for redirects.

Version 0.7.1
-------------

(bugfix release, released on July 26th 2011)

- Fixed a problem with newer versions of IPython.
- Disabled pyinotify based reloader which does not work reliably.

Version 0.7
-----------

Released on July 24th 2011, codename Schraubschlüssel

- Add support for python-libmemcached to the Werkzeug cache abstraction
  layer.
- Improved :func:`url_decode` and :func:`url_encode` performance.
- Fixed an issue where the SharedDataMiddleware could cause an
  internal server error on weird paths when loading via pkg_resources.
- Fixed an URL generation bug that caused URLs to be invalid if a
  generated component contains a colon.
- :func:`werkzeug.import_string` now works with partially set up
  packages properly.
- Disabled automatic socket switching for IPv6 on the development
  server due to problems it caused.
- Werkzeug no longer overrides the Date header when creating a
  conditional HTTP response.
- The routing system provides a method to retrieve the matching
  methods for a given path.
- The routing system now accepts a parameter to change the encoding
  error behaviour.
- The local manager can now accept custom ident functions in the
  constructor that are forwarded to the wrapped local objects.
- url_unquote_plus now accepts unicode strings again.
- Fixed an issue with the filesystem session support's prune
  function and concurrent usage.
- Fixed a problem with external URL generation discarding the port.
- Added support for pylibmc to the Werkzeug cache abstraction layer.
- Fixed an issue with the new multipart parser that happened when
  a linebreak happened to be on the chunk limit.
- Cookies are now set properly if ports are in use.  A runtime error
  is raised if one tries to set a cookie for a domain without a dot.
- Fixed an issue with Template.from_file not working for file
  descriptors.
- Reloader can now use inotify to track reloads.  This requires the
  pyinotify library to be installed.
- Werkzeug debugger can now submit to custom lodgeit installations.
- redirect function's status code assertion now allows 201 to be used
  as redirection code.  While it's not a real redirect, it shares
  enough with redirects for the function to still be useful.
- Fixed securecookie for pypy.
- Fixed `ValueErrors` being raised on calls to `best_match` on
  `MIMEAccept` objects when invalid user data was supplied.
- Deprecated `werkzeug.contrib.kickstart` and `werkzeug.contrib.testtools`
- URL routing now can be passed the URL arguments to keep them for
  redirects.  In the future matching on URL arguments might also be
  possible.
- Header encoding changed from utf-8 to latin1 to support a port to
  Python 3.  Bytestrings passed to the object stay untouched which
  makes it possible to have utf-8 cookies.  This is a part where
  the Python 3 version will later change in that it will always
  operate on latin1 values.
- Fixed a bug in the form parser that caused the last character to
  be dropped off if certain values in multipart data are used.
- Multipart parser now looks at the part-individual content type
  header to override the global charset.
- Introduced mimetype and mimetype_params attribute for the file
  storage object.
- Changed FileStorage filename fallback logic to skip special filenames
  that Python uses for marking special files like stdin.
- Introduced more HTTP exception classes.
- `call_on_close` now can be used as a decorator.
- Support for redis as cache backend.
- Added `BaseRequest.scheme`.
- Support for the RFC 5789 PATCH method.
- New custom routing parser and better ordering.
- Removed support for `is_behind_proxy`.  Use a WSGI middleware
  instead that rewrites the `REMOTE_ADDR` according to your setup.
  Also see the :class:`werkzeug.contrib.fixers.ProxyFix` for
  a drop-in replacement.
- Added cookie forging support to the test client.
- Added support for host based matching in the routing system.
- Switched from the default 'ignore' to the better 'replace'
  unicode error handling mode.
- The builtin server now adds a function named 'werkzeug.server.shutdown'
  into the WSGI env to initiate a shutdown.  This currently only works
  in Python 2.6 and later.
- Headers are now assumed to be latin1 for better compatibility with
  Python 3 once we have support.
- Added :func:`werkzeug.security.safe_join`.
- Added `accept_json` property analogous to `accept_html` on the
  :class:`werkzeug.datastructures.MIMEAccept`.
- :func:`werkzeug.utils.import_string` now fails with much better
  error messages that pinpoint to the problem.
- Added support for parsing of the `If-Range` header
  (:func:`werkzeug.http.parse_if_range_header` and
  :class:`werkzeug.datastructures.IfRange`).
- Added support for parsing of the `Range` header
  (:func:`werkzeug.http.parse_range_header` and
  :class:`werkzeug.datastructures.Range`).
- Added support for parsing of the `Content-Range` header of responses
  and provided an accessor object for it
  (:func:`werkzeug.http.parse_content_range_header` and
  :class:`werkzeug.datastructures.ContentRange`).

Version 0.6.2
-------------

(bugfix release, released on April 23th 2010)

- renamed the attribute `implicit_seqence_conversion` attribute of the
  request object to `implicit_sequence_conversion`.

Version 0.6.1
-------------

(bugfix release, released on April 13th 2010)

- heavily improved local objects.  Should pick up standalone greenlet
  builds now and support proxies to free callables as well.  There is
  also a stacked local now that makes it possible to invoke the same
  application from within itself by pushing current request/response
  on top of the stack.
- routing build method will also build non-default method rules properly
  if no method is provided.
- added proper IPv6 support for the builtin server.
- windows specific filesystem session store fixes.
  (should now be more stable under high concurrency)
- fixed a `NameError` in the session system.
- fixed a bug with empty arguments in the werkzeug.script system.
- fixed a bug where log lines will be duplicated if an application uses
  :meth:`logging.basicConfig` (#499)
- added secure password hashing and checking functions.
- `HEAD` is now implicitly added as method in the routing system if
  `GET` is present.  Not doing that was considered a bug because often
  code assumed that this is the case and in web servers that do not
  normalize `HEAD` to `GET` this could break `HEAD` requests.
- the script support can start SSL servers now.

Version 0.6
-----------

Released on Feb 19th 2010, codename Hammer.

- removed pending deprecations
- sys.path is now printed from the testapp.
- fixed an RFC 2068 incompatibility with cookie value quoting.
- the :class:`FileStorage` now gives access to the multipart headers.
- `cached_property.writeable` has been deprecated.
- :meth:`MapAdapter.match` now accepts a `return_rule` keyword argument
  that returns the matched `Rule` instead of just the `endpoint`
- :meth:`routing.Map.bind_to_environ` raises a more correct error message
  now if the map was bound to an invalid WSGI environment.
- added support for SSL to the builtin development server.
- Response objects are no longer modified in place when they are evaluated
  as WSGI applications.  For backwards compatibility the `fix_headers`
  function is still called in case it was overridden.
  You should however change your application to use `get_wsgi_headers` if
  you need header modifications before responses are sent as the backwards
  compatibility support will go away in future versions.
- :func:`append_slash_redirect` no longer requires the QUERY_STRING to be
  in the WSGI environment.
- added :class:`~werkzeug.contrib.wrappers.DynamicCharsetResponseMixin`
- added :class:`~werkzeug.contrib.wrappers.DynamicCharsetRequestMixin`
- added :attr:`BaseRequest.url_charset`
- request and response objects have a default `__repr__` now.
- builtin data structures can be pickled now.
- the form data parser will now look at the filename instead the
  content type to figure out if it should treat the upload as regular
  form data or file upload.  This fixes a bug with Google Chrome.
- improved performance of `make_line_iter` and the multipart parser
  for binary uploads.
- fixed :attr:`~werkzeug.BaseResponse.is_streamed`
- fixed a path quoting bug in `EnvironBuilder` that caused PATH_INFO and
  SCRIPT_NAME to end up in the environ unquoted.
- :meth:`werkzeug.BaseResponse.freeze` now sets the content length.
- for unknown HTTP methods the request stream is now always limited
  instead of being empty.  This makes it easier to implement DAV
  and other protocols on top of Werkzeug.
- added :meth:`werkzeug.MIMEAccept.best_match`
- multi-value test-client posts from a standard dictionary are now
  supported.  Previously you had to use a multi dict.
- rule templates properly work with submounts, subdomains and
  other rule factories now.
- deprecated non-silent usage of the :class:`werkzeug.LimitedStream`.
- added support for IRI handling to many parts of Werkzeug.
- development server properly logs to the werkzeug logger now.
- added :func:`werkzeug.extract_path_info`
- fixed a querystring quoting bug in :func:`url_fix`
- added `fallback_mimetype` to :class:`werkzeug.SharedDataMiddleware`.
- deprecated :meth:`BaseResponse.iter_encoded`'s charset parameter.
- added :meth:`BaseResponse.make_sequence`,
  :attr:`BaseResponse.is_sequence` and
  :meth:`BaseResponse._ensure_sequence`.
- added better __repr__ of :class:`werkzeug.Map`
- `import_string` accepts unicode strings as well now.
- development server doesn't break on double slashes after the host name.
- better `__repr__` and `__str__` of
  :exc:`werkzeug.exceptions.HTTPException`
- test client works correctly with multiple cookies now.
- the :class:`werkzeug.routing.Map` now has a class attribute with
  the default converter mapping.  This helps subclasses to override
  the converters without passing them to the constructor.
- implemented :class:`OrderedMultiDict`
- improved the session support for more efficient session storing
  on the filesystem.  Also added support for listing of sessions
  currently stored in the filesystem session store.
- werkzeug no longer utilizes the Python time module for parsing
  which means that dates in a broader range can be parsed.
- the wrappers have no class attributes that make it possible to
  swap out the dict and list types it uses.
- werkzeug debugger should work on the appengine dev server now.
- the URL builder supports dropping of unexpected arguments now.
  Previously they were always appended to the URL as query string.
- profiler now writes to the correct stream.

Version 0.5.1
-------------
(bugfix release for 0.5, released on July 9th 2009)

- fixed boolean check of :class:`FileStorage`
- url routing system properly supports unicode URL rules now.
- file upload streams no longer have to provide a truncate()
  method.
- implemented :meth:`BaseRequest._form_parsing_failed`.
- fixed #394
- :meth:`ImmutableDict.copy`, :meth:`ImmutableMultiDict.copy` and
  :meth:`ImmutableTypeConversionDict.copy` return mutable shallow
  copies.
- fixed a bug with the `make_runserver` script action.
- :meth:`MultiDict.items` and :meth:`MutiDict.iteritems` now accept an
  argument to return a pair for each value of each key.
- the multipart parser works better with hand-crafted multipart
  requests now that have extra newlines added.  This fixes a bug
  with setuptools uploads not handled properly (#390)
- fixed some minor bugs in the atom feed generator.
- fixed a bug with client cookie header parsing being case sensitive.
- fixed a not-working deprecation warning.
- fixed package loading for :class:`SharedDataMiddleware`.
- fixed a bug in the secure cookie that made server-side expiration
  on servers with a local time that was not set to UTC impossible.
- fixed console of the interactive debugger.


Version 0.5
-----------

Released on April 24th, codename Schlagbohrer.

- requires Python 2.4 now
- fixed a bug in :class:`~contrib.IterIO`
- added :class:`MIMEAccept` and :class:`CharsetAccept` that work like the
  regular :class:`Accept` but have extra special normalization for mimetypes
  and charsets and extra convenience methods.
- switched the serving system from wsgiref to something homebrew.
- the :class:`Client` now supports cookies.
- added the :mod:`~werkzeug.contrib.fixers` module with various
  fixes for webserver bugs and hosting setup side-effects.
- added :mod:`werkzeug.contrib.wrappers`
- added :func:`is_hop_by_hop_header`
- added :func:`is_entity_header`
- added :func:`remove_hop_by_hop_headers`
- added :func:`pop_path_info`
- added :func:`peek_path_info`
- added :func:`wrap_file` and :class:`FileWrapper`
- moved `LimitedStream` from the contrib package into the regular
  werkzeug one and changed the default behavior to raise exceptions
  rather than stopping without warning.  The old class will stick in
  the module until 0.6.
- implemented experimental multipart parser that replaces the old CGI hack.
- added :func:`dump_options_header` and :func:`parse_options_header`
- added :func:`quote_header_value` and :func:`unquote_header_value`
- :func:`url_encode` and :func:`url_decode` now accept a separator
  argument to switch between `&` and `;` as pair separator.  The magic
  switch is no longer in place.
- all form data parsing functions as well as the :class:`BaseRequest`
  object have parameters (or attributes) to limit the number of
  incoming bytes (either totally or per field).
- added :class:`LanguageAccept`
- request objects are now enforced to be read only for all collections.
- added many new collection classes, refactored collections in general.
- test support was refactored, semi-undocumented `werkzeug.test.File`
  was replaced by :class:`werkzeug.FileStorage`.
- :class:`EnvironBuilder` was added and unifies the previous distinct
  :func:`create_environ`, :class:`Client` and
  :meth:`BaseRequest.from_values`.  They all work the same now which
  is less confusing.
- officially documented imports from the internal modules as undefined
  behavior.  These modules were never exposed as public interfaces.
- removed `FileStorage.__len__` which previously made the object
  falsy for browsers not sending the content length which all browsers
  do.
- :class:`SharedDataMiddleware` uses `wrap_file` now and has a
  configurable cache timeout.
- added :class:`CommonRequestDescriptorsMixin`
- added :attr:`CommonResponseDescriptorsMixin.mimetype_params`
- added :mod:`werkzeug.contrib.lint`
- added `passthrough_errors` to `run_simple`.
- added `secure_filename`
- added :func:`make_line_iter`
- :class:`MultiDict` copies now instead of revealing internal
  lists to the caller for `getlist` and iteration functions that
  return lists.
- added :attr:`follow_redirect` to the :func:`open` of :class:`Client`.
- added support for `extra_files` in
  :func:`~werkzeug.script.make_runserver`

Version 0.4.1
-------------

(Bugfix release, released on January 11th 2009)

- `werkzeug.contrib.cache.Memcached` accepts now objects that
  implement the memcache.Client interface as alternative to a list of
  strings with server addresses.
  There is also now a `GAEMemcachedCache` that connects to the Google
  appengine cache.
- explicitly convert secret keys to bytestrings now because Python
  2.6 no longer does that.
- `url_encode` and all interfaces that call it, support ordering of
  options now which however is disabled by default.
- the development server no longer resolves the addresses of clients.
- Fixed a typo in `werkzeug.test` that broke `File`.
- `Map.bind_to_environ` uses the `Host` header now if available.
- Fixed `BaseCache.get_dict` (#345)
- `werkzeug.test.Client` can now run the application buffered in which
  case the application is properly closed automatically.
- Fixed `Headers.set` (#354).  Caused header duplication before.
- Fixed `Headers.pop` (#349).  default parameter was not properly
  handled.
- Fixed UnboundLocalError in `create_environ` (#351)
- `Headers` is more compatible with wsgiref now.
- `Template.render` accepts multidicts now.
- dropped support for Python 2.3

Version 0.4
-----------

Released on November 23rd 2008, codename Schraubenzieher.

- `Client` supports an empty `data` argument now.
- fixed a bug in `Response.application` that made it impossible to use it
  as method decorator.
- the session system should work on appengine now
- the secure cookie works properly in load balanced environments with
  different cpu architectures now.
- `CacheControl.no_cache` and `CacheControl.private` behavior changed to
  reflect the possibilities of the HTTP RFC.  Setting these attributes to
  `None` or `True` now sets the value to "the empty value".
  More details in the documentation.
- fixed `werkzeug.contrib.atom.AtomFeed.__call__`. (#338)
- `BaseResponse.make_conditional` now always returns `self`.  Previously
  it didn't for post requests and such.
- fixed a bug in boolean attribute handling of `html` and `xhtml`.
- added graceful error handling to the debugger pastebin feature.
- added a more list like interface to `Headers` (slicing and indexing
  works now)
- fixed a bug with the `__setitem__` method of `Headers` that didn't
  properly remove all keys on replacing.
- added `remove_entity_headers` which removes all entity headers from
  a list of headers (or a `Headers` object)
- the responses now automatically call `remove_entity_headers` if the
  status code is 304.
- fixed a bug with `Href` query parameter handling.  Previously the last
  item of a call to `Href` was not handled properly if it was a dict.
- headers now support a `pop` operation to better work with environ
  properties.


Version 0.3.1
-------------

(bugfix release, released on June 24th 2008)

- fixed a security problem with `werkzeug.contrib.SecureCookie`.


Version 0.3
-----------

Released on June 14th 2008, codename EUR325CAT6.

- added support for redirecting in url routing.
- added `Authorization` and `AuthorizationMixin`
- added `WWWAuthenticate` and `WWWAuthenticateMixin`
- added `parse_list_header`
- added `parse_dict_header`
- added `parse_authorization_header`
- added `parse_www_authenticate_header`
- added `_get_current_object` method to `LocalProxy` objects
- added `parse_form_data`
- `MultiDict`, `CombinedMultiDict`, `Headers`, and `EnvironHeaders` raise
  special key errors now that are subclasses of `BadRequest` so if you
  don't catch them they give meaningful HTTP responses.
- added support for alternative encoding error handling and the new
  `HTTPUnicodeError` which (if not caught) behaves like a `BadRequest`.
- added `BadRequest.wrap`.
- added ETag support to the SharedDataMiddleware and added an option
  to disable caching.
- fixed `is_xhr` on the request objects.
- fixed error handling of the url adapter's `dispatch` method. (#318)
- fixed bug with `SharedDataMiddleware`.
- fixed `Accept.values`.
- `EnvironHeaders` contain content-type and content-length now
- `url_encode` treats lists and tuples in dicts passed to it as multiple
  values for the same key so that one doesn't have to pass a `MultiDict`
  to the function.
- added `validate_arguments`
- added `BaseRequest.application`
- improved Python 2.3 support
- `run_simple` accepts `use_debugger` and `use_evalex` parameters now,
  like the `make_runserver` factory function from the script module.
- the `environ_property` is now read-only by default
- it's now possible to initialize requests as "shallow" requests which
  causes runtime errors if the request object tries to consume the
  input stream.


Version 0.2
-----------

Released Feb 14th 2008, codename Faustkeil.

- Added `AnyConverter` to the routing system.
- Added `werkzeug.contrib.securecookie`
- Exceptions have a ``get_response()`` method that return a response object
- fixed the path ordering bug (#293), thanks Thomas Johansson
- `BaseReporterStream` is now part of the werkzeug contrib module.  From
  Werkzeug 0.3 onwards you will have to import it from there.
- added `DispatcherMiddleware`.
- `RequestRedirect` is now a subclass of `HTTPException` and uses a
  301 status code instead of 302.
- `url_encode` and `url_decode` can optionally treat keys as unicode strings
  now, too.
- `werkzeug.script` has a different caller format for boolean arguments now.
- renamed `lazy_property` to `cached_property`.
- added `import_string`.
- added is_* properties to request objects.
- added `empty()` method to routing rules.
- added `werkzeug.contrib.profiler`.
- added `extends` to `Headers`.
- added `dump_cookie` and `parse_cookie`.
- added `as_tuple` to the `Client`.
- added `werkzeug.contrib.testtools`.
- added `werkzeug.unescape`
- added `BaseResponse.freeze`
- added `werkzeug.contrib.atom`
- the HTTPExceptions accept an argument `description` now which overrides the
  default description.
- the `MapAdapter` has a default for path info now.  If you use
  `bind_to_environ` you don't have to pass the path later.
- the wsgiref subclass werkzeug uses for the dev server does not use direct
  sys.stderr logging any more but a logger called "werkzeug".
- implemented `Href`.
- implemented `find_modules`
- refactored request and response objects into base objects, mixins and
  full featured subclasses that implement all mixins.
- added simple user agent parser
- werkzeug's routing raises `MethodNotAllowed` now if it matches a
  rule but for a different method.
- many fixes and small improvements


Version 0.1
-----------

Released on Dec 9th 2007, codename Wictorinoxger.

- Initial release<|MERGE_RESOLUTION|>--- conflicted
+++ resolved
@@ -1,15 +1,10 @@
 .. currentmodule:: werkzeug
 
-<<<<<<< HEAD
 Version 2.1.0
-=======
-Version 2.0.3
->>>>>>> 2c47647f
 -------------
 
 Unreleased
 
-<<<<<<< HEAD
 -   Drop support for Python 3.6. :pr:`2277`
 -   Using gevent or eventlet requires greenlet>=1.0 or PyPy>=7.3.7.
     ``werkzeug.locals`` and ``contextvars`` will not work correctly with
@@ -61,9 +56,14 @@
     convert the value to an int. :issue:`2230`
 -   Always use ``socket.fromfd`` when restarting the dev server.
     :pr:`2287`
-=======
+
+
+Version 2.0.3
+-------------
+
+Unreleased
+
 -   ``ProxyFix`` supports IPv6 addresses. :issue:`2262`
->>>>>>> 2c47647f
 
 
 Version 2.0.2
