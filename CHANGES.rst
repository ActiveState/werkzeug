--- conflicted
+++ resolved
@@ -1,18 +1,17 @@
 .. currentmodule:: werkzeug
 
-<<<<<<< HEAD
 Version 3.1.0
-=======
+-------------
+
+Unreleased
+
+-  Support Cookie CHIPS (Partitioned Cookies). :issue:`2797`
+
 Version 3.0.3
->>>>>>> 55661b05
 -------------
 
 Unreleased
 
-<<<<<<< HEAD
--  Support Cookie CHIPS (Partitioned Cookies). :issue:`2797`
-=======
->>>>>>> 55661b05
 
 Version 3.0.2
 -------------
