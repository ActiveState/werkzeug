.. currentmodule:: werkzeug

<<<<<<< HEAD
Version 2.3.0
=======
Version 2.2.3
>>>>>>> 724ed5ea
-------------

Unreleased

<<<<<<< HEAD
=======
-   Type signature for ``get_json`` specifies that return type is not optional when
    ``silent=False``. :issue:`2508`
-   ``parse_content_range_header`` returns ``None`` for a value like ``bytes */-1``
    where the length is invalid, instead of raising an ``AssertionError``. :issue:`2531`

>>>>>>> 724ed5ea

Version 2.2.2
-------------

Released 2022-08-08

-   Fix router to restore the 2.1 ``strict_slashes == False`` behaviour
    whereby leaf-requests match branch rules and vice
    versa. :pr:`2489`
-   Fix router to identify invalid rules rather than hang parsing them,
    and to correctly parse ``/`` within converter arguments. :pr:`2489`
-   Update subpackage imports in :mod:`werkzeug.routing` to use the
    ``import as`` syntax for explicitly re-exporting public attributes.
    :pr:`2493`
-   Parsing of some invalid header characters is more robust. :pr:`2494`
-   When starting the development server, a warning not to use it in a
    production deployment is always shown. :issue:`2480`
-   ``LocalProxy.__wrapped__`` is always set to the wrapped object when
    the proxy is unbound, fixing an issue in doctest that would cause it
    to fail. :issue:`2485`
-   Address one ``ResourceWarning`` related to the socket used by
    ``run_simple``. :issue:`2421`



Version 2.2.1
-------------

Released 2022-07-27

-   Fix router so that ``/path/`` will match a rule ``/path`` if strict
    slashes mode is disabled for the rule. :issue:`2467`
-   Fix router so that partial part matches are not allowed
    i.e. ``/2df`` does not match ``/<int>``. :pr:`2470`
-   Fix router static part weighting, so that simpler routes are matched
    before more complex ones. :issue:`2471`
-   Restore ``ValidationError`` to be importable from
    ``werkzeug.routing``. :issue:`2465`


Version 2.2.0
-------------

Released 2022-07-23

-   Deprecated ``get_script_name``, ``get_query_string``,
    ``peek_path_info``, ``pop_path_info``, and
    ``extract_path_info``. :pr:`2461`
-   Remove previously deprecated code. :pr:`2461`
-   Add MarkupSafe as a dependency and use it to escape values when
    rendering HTML. :issue:`2419`
-   Added the ``werkzeug.debug.preserve_context`` mechanism for
    restoring context-local data for a request when running code in the
    debug console. :pr:`2439`
-   Fix compatibility with Python 3.11 by ensuring that ``end_lineno``
    and ``end_col_offset`` are present on AST nodes. :issue:`2425`
-   Add a new faster matching router based on a state
    machine. :pr:`2433`
-   Fix branch leaf path masking branch paths when strict-slashes is
    disabled. :issue:`1074`
-   Names within options headers are always converted to lowercase. This
    matches :rfc:`6266` that the case is not relevant. :issue:`2442`
-   ``AnyConverter`` validates the value passed for it when building
    URLs. :issue:`2388`
-   The debugger shows enhanced error locations in tracebacks in Python
    3.11. :issue:`2407`
-   Added Sans-IO ``is_resource_modified`` and ``parse_cookie`` functions
    based on WSGI versions. :issue:`2408`
-   Added Sans-IO ``get_content_length`` function. :pr:`2415`
-   Don't assume a mimetype for test responses. :issue:`2450`
-   Type checking ``FileStorage`` accepts ``os.PathLike``. :pr:`2418`


Version 2.1.2
-------------

Released 2022-04-28

-   The development server does not set ``Transfer-Encoding: chunked``
    for 1xx, 204, 304, and HEAD responses. :issue:`2375`
-   Response HTML for exceptions and redirects starts with
    ``<!doctype html>`` and ``<html lang=en>``. :issue:`2390`
-   Fix ability to set some ``cache_control`` attributes to ``False``.
    :issue:`2379`
-   Disable ``keep-alive`` connections in the development server, which
    are not supported sufficiently by Python's ``http.server``.
    :issue:`2397`


Version 2.1.1
-------------

Released 2022-04-01

-   ``ResponseCacheControl.s_maxage`` converts its value to an int, like
    ``max_age``. :issue:`2364`


Version 2.1.0
-------------

Released 2022-03-28

-   Drop support for Python 3.6. :pr:`2277`
-   Using gevent or eventlet requires greenlet>=1.0 or PyPy>=7.3.7.
    ``werkzeug.locals`` and ``contextvars`` will not work correctly with
    older versions. :pr:`2278`
-   Remove previously deprecated code. :pr:`2276`

    -   Remove the non-standard ``shutdown`` function from the WSGI
        environ when running the development server. See the docs for
        alternatives.
    -   Request and response mixins have all been merged into the
        ``Request`` and ``Response`` classes.
    -   The user agent parser and the ``useragents`` module is removed.
        The ``user_agent`` module provides an interface that can be
        subclassed to add a parser, such as ua-parser. By default it
        only stores the whole string.
    -   The test client returns ``TestResponse`` instances and can no
        longer be treated as a tuple. All data is available as
        properties on the response.
    -   Remove ``locals.get_ident`` and related thread-local code from
        ``locals``, it no longer makes sense when moving to a
        contextvars-based implementation.
    -   Remove the ``python -m werkzeug.serving`` CLI.
    -   The ``has_key`` method on some mapping datastructures; use
        ``key in data`` instead.
    -   ``Request.disable_data_descriptor`` is removed, pass
        ``shallow=True`` instead.
    -   Remove the ``no_etag`` parameter from ``Response.freeze()``.
    -   Remove the ``HTTPException.wrap`` class method.
    -   Remove the ``cookie_date`` function. Use ``http_date`` instead.
    -   Remove the ``pbkdf2_hex``, ``pbkdf2_bin``, and ``safe_str_cmp``
        functions. Use equivalents in ``hashlib`` and ``hmac`` modules
        instead.
    -   Remove the ``Href`` class.
    -   Remove the ``HTMLBuilder`` class.
    -   Remove the ``invalidate_cached_property`` function. Use
        ``del obj.attr`` instead.
    -   Remove ``bind_arguments`` and ``validate_arguments``. Use
        :meth:`Signature.bind` and :func:`inspect.signature` instead.
    -   Remove ``detect_utf_encoding``, it's built-in to ``json.loads``.
    -   Remove ``format_string``, use :class:`string.Template` instead.
    -   Remove ``escape`` and ``unescape``. Use MarkupSafe instead.

-   The ``multiple`` parameter of ``parse_options_header`` is
    deprecated. :pr:`2357`
-   Rely on :pep:`538` and :pep:`540` to handle decoding file names
    with the correct filesystem encoding. The ``filesystem`` module is
    removed. :issue:`1760`
-   Default values passed to ``Headers`` are validated the same way
    values added later are. :issue:`1608`
-   Setting ``CacheControl`` int properties, such as ``max_age``, will
    convert the value to an int. :issue:`2230`
-   Always use ``socket.fromfd`` when restarting the dev server.
    :pr:`2287`
-   When passing a dict of URL values to ``Map.build``, list values do
    not filter out ``None`` or collapse to a single value. Passing a
    ``MultiDict`` does collapse single items. This undoes a previous
    change that made it difficult to pass a list, or ``None`` values in
    a list, to custom URL converters. :issue:`2249`
-   ``run_simple`` shows instructions for dealing with "address already
    in use" errors, including extra instructions for macOS. :pr:`2321`
-   Extend list of characters considered always safe in URLs based on
    :rfc:`3986`. :issue:`2319`
-   Optimize the stat reloader to avoid watching unnecessary files in
    more cases. The watchdog reloader is still recommended for
    performance and accuracy. :issue:`2141`
-   The development server uses ``Transfer-Encoding: chunked`` for
    streaming responses when it is configured for HTTP/1.1.
    :issue:`2090, 1327`, :pr:`2091`
-   The development server uses HTTP/1.1, which enables keep-alive
    connections and chunked streaming responses, when ``threaded`` or
    ``processes`` is enabled. :pr:`2323`
-   ``cached_property`` works for classes with ``__slots__`` if a
    corresponding ``_cache_{name}`` slot is added. :pr:`2332`
-   Refactor the debugger traceback formatter to use Python's built-in
    ``traceback`` module as much as possible. :issue:`1753`
-   The ``TestResponse.text`` property is a shortcut for
    ``r.get_data(as_text=True)``, for convenient testing against text
    instead of bytes. :pr:`2337`
-   ``safe_join`` ensures that the path remains relative if the trusted
    directory is the empty string. :pr:`2349`
-   Percent-encoded newlines (``%0a``), which are decoded by WSGI
    servers, are considered when routing instead of terminating the
    match early. :pr:`2350`
-   The test client doesn't set duplicate headers for ``CONTENT_LENGTH``
    and ``CONTENT_TYPE``. :pr:`2348`
-   ``append_slash_redirect`` handles ``PATH_INFO`` with internal
    slashes. :issue:`1972`, :pr:`2338`
-   The default status code for ``append_slash_redirect`` is 308 instead
    of 301. This preserves the request body, and matches a previous
    change to ``strict_slashes`` in routing. :issue:`2351`
-   Fix ``ValueError: I/O operation on closed file.`` with the test
    client when following more than one redirect. :issue:`2353`
-   ``Response.autocorrect_location_header`` is disabled by default.
    The ``Location`` header URL will remain relative, and exclude the
    scheme and domain, by default. :issue:`2352`
-   ``Request.get_json()`` will raise a 400 ``BadRequest`` error if the
    ``Content-Type`` header is not ``application/json``. This makes a
    very common source of confusion more visible. :issue:`2339`


Version 2.0.3
-------------

Released 2022-02-07

-   ``ProxyFix`` supports IPv6 addresses. :issue:`2262`
-   Type annotation for ``Response.make_conditional``,
    ``HTTPException.get_response``, and ``Map.bind_to_environ`` accepts
    ``Request`` in addition to ``WSGIEnvironment`` for the first
    parameter. :pr:`2290`
-   Fix type annotation for ``Request.user_agent_class``. :issue:`2273`
-   Accessing ``LocalProxy.__class__`` and ``__doc__`` on an unbound
    proxy returns the fallback value instead of a method object.
    :issue:`2188`
-   Redirects with the test client set ``RAW_URI`` and ``REQUEST_URI``
    correctly. :issue:`2151`


Version 2.0.2
-------------

Released 2021-10-05

-   Handle multiple tokens in ``Connection`` header when routing
    WebSocket requests. :issue:`2131`
-   Set the debugger pin cookie secure flag when on https. :pr:`2150`
-   Fix type annotation for ``MultiDict.update`` to accept iterable
    values :pr:`2142`
-   Prevent double encoding of redirect URL when ``merge_slash=True``
    for ``Rule.match``. :issue:`2157`
-   ``CombinedMultiDict.to_dict`` with ``flat=False`` considers all
    component dicts when building value lists. :issue:`2189`
-   ``send_file`` only sets a detected ``Content-Encoding`` if
    ``as_attachment`` is disabled to avoid browsers saving
    decompressed ``.tar.gz`` files. :issue:`2149`
-   Fix type annotations for ``TypeConversionDict.get`` to not return an
    ``Optional`` value if both ``default`` and ``type`` are not
    ``None``. :issue:`2169`
-   Fix type annotation for routing rule factories to accept
    ``Iterable[RuleFactory]`` instead of ``Iterable[Rule]`` for the
    ``rules`` parameter. :issue:`2183`
-   Add missing type annotation for ``FileStorage.__getattr__``
    :issue:`2155`
-   The debugger pin cookie is set with ``SameSite`` set to ``Strict``
    instead of ``None`` to be compatible with modern browser security.
    :issue:`2156`
-   Type annotations use ``IO[bytes]`` and ``IO[str]`` instead of
    ``BinaryIO`` and ``TextIO`` for wider type compatibility.
    :issue:`2130`
-   Ad-hoc TLS certs are generated with SAN matching CN. :issue:`2158`
-   Fix memory usage for locals when using Python 3.6 or pre 0.4.17
    greenlet versions. :pr:`2212`
-   Fix type annotation in ``CallbackDict``, because it is not
    utilizing a bound TypeVar. :issue:`2235`
-   Fix setting CSP header options on the response. :pr:`2237`
-   Fix an issue with with the interactive debugger where lines would
    not expand on click for very long tracebacks. :pr:`2239`
-   The interactive debugger handles displaying an exception that does
    not have a traceback, such as from ``ProcessPoolExecutor``.
    :issue:`2217`


Version 2.0.1
-------------

Released 2021-05-17

-   Fix type annotation for ``send_file`` ``max_age`` callable. Don't
    pass ``pathlib.Path`` to ``max_age``. :issue:`2119`
-   Mark top-level names as exported so type checking understands
    imports in user projects. :issue:`2122`
-   Fix some types that weren't available in Python 3.6.0. :issue:`2123`
-   ``cached_property`` is generic over its return type, properties
    decorated with it report the correct type. :issue:`2113`
-   Fix multipart parsing bug when boundary contains special regex
    characters. :issue:`2125`
-   Type checking understands that calling ``headers.get`` with a string
    default will always return a string. :issue:`2128`
-   If ``HTTPException.description`` is not a string,
    ``get_description`` will convert it to a string. :issue:`2115`


Version 2.0.0
-------------

Released 2021-05-11

-   Drop support for Python 2 and 3.5. :pr:`1693`
-   Deprecate :func:`utils.format_string`, use :class:`string.Template`
    instead. :issue:`1756`
-   Deprecate :func:`utils.bind_arguments` and
    :func:`utils.validate_arguments`, use :meth:`Signature.bind` and
    :func:`inspect.signature` instead. :issue:`1757`
-   Deprecate :class:`utils.HTMLBuilder`. :issue:`1761`
-   Deprecate :func:`utils.escape` and :func:`utils.unescape`, use
    MarkupSafe instead. :issue:`1758`
-   Deprecate the undocumented ``python -m werkzeug.serving`` CLI.
    :issue:`1834`
-   Deprecate the ``environ["werkzeug.server.shutdown"]`` function
    that is available when running the development server. :issue:`1752`
-   Deprecate the ``useragents`` module and the built-in user agent
    parser. Use a dedicated parser library instead by subclassing
    ``user_agent.UserAgent`` and setting ``Request.user_agent_class``.
    :issue:`2078`
-   Remove the unused, internal ``posixemulation`` module. :issue:`1759`
-   All ``datetime`` values are timezone-aware with
    ``tzinfo=timezone.utc``. This applies to anything using
    ``http.parse_date``: ``Request.date``, ``.if_modified_since``,
    ``.if_unmodified_since``; ``Response.date``, ``.expires``,
    ``.last_modified``, ``.retry_after``; ``parse_if_range_header``, and
    ``IfRange.date``. When comparing values, the other values must also
    be aware, or these values must be made naive. When passing
    parameters or setting attributes, naive values are still assumed to
    be in UTC. :pr:`2040`
-   Merge all request and response wrapper mixin code into single
    ``Request`` and ``Response`` classes. Using the mixin classes is no
    longer necessary and will show a deprecation warning. Checking
    ``isinstance`` or ``issubclass`` against ``BaseRequest`` and
    ``BaseResponse`` will show a deprecation warning and check against
    ``Request`` or ``Response`` instead. :issue:`1963`
-   JSON support no longer uses simplejson if it's installed. To use
    another JSON module, override ``Request.json_module`` and
    ``Response.json_module``. :pr:`1766`
-   ``Response.get_json()`` no longer caches the result, and the
    ``cache`` parameter is removed. :issue:`1698`
-   ``Response.freeze()`` generates an ``ETag`` header if one is not
    set. The ``no_etag`` parameter (which usually wasn't visible
    anyway) is no longer used. :issue:`1963`
-   Add a ``url_scheme`` argument to :meth:`~routing.MapAdapter.build`
    to override the bound scheme. :pr:`1721`
-   Passing an empty list as a query string parameter to ``build()``
    won't append an unnecessary ``?``. Also drop any number of ``None``
    items in a list. :issue:`1992`
-   When passing a ``Headers`` object to a test client method or
    ``EnvironBuilder``, multiple values for a key are joined into one
    comma separated value. This matches the HTTP spec on multi-value
    headers. :issue:`1655`
-   Setting ``Response.status`` and ``status_code`` uses identical
    parsing and error checking. :issue:`1658`, :pr:`1728`
-   ``MethodNotAllowed`` and ``RequestedRangeNotSatisfiable`` take a
    ``response`` kwarg, consistent with other HTTP errors. :pr:`1748`
-   The response generated by :exc:`~exceptions.Unauthorized` produces
    one ``WWW-Authenticate`` header per value in ``www_authenticate``,
    rather than joining them into a single value, to improve
    interoperability with browsers and other clients. :pr:`1755`
-   If ``parse_authorization_header`` can't decode the header value, it
    returns ``None`` instead of raising a ``UnicodeDecodeError``.
    :issue:`1816`
-   The debugger no longer uses jQuery. :issue:`1807`
-   The test client includes the query string in ``REQUEST_URI`` and
    ``RAW_URI``. :issue:`1781`
-   Switch the parameter order of ``default_stream_factory`` to match
    the order used when calling it. :pr:`1085`
-   Add ``send_file`` function to generate a response that serves a
    file. Adapted from Flask's implementation. :issue:`265`, :pr:`1850`
-   Add ``send_from_directory`` function to safely serve an untrusted
    path within a trusted directory. Adapted from Flask's
    implementation. :issue:`1880`
-   ``send_file`` takes ``download_name``, which is passed even if
    ``as_attachment=False`` by using ``Content-Disposition: inline``.
    ``download_name`` replaces Flask's ``attachment_filename``.
    :issue:`1869`
-   ``send_file`` sets ``conditional=True`` and ``max_age=None`` by
    default. ``Cache-Control`` is set to ``no-cache`` if ``max_age`` is
    not set, otherwise ``public``. This tells browsers to validate
    conditional requests instead of using a timed cache.
    ``max_age=None`` replaces Flask's ``cache_timeout=43200``.
    :issue:`1882`
-   ``send_file`` can be called with ``etag="string"`` to set a custom
    ETag instead of generating one. ``etag`` replaces Flask's
    ``add_etags``. :issue:`1868`
-   ``send_file`` sets the ``Content-Encoding`` header if an encoding is
    returned when guessing ``mimetype`` from ``download_name``.
    :pr:`3896`
-   Update the defaults used by ``generate_password_hash``. Increase
    PBKDF2 iterations to 260000 from 150000. Increase salt length to 16
    from 8. Use ``secrets`` module to generate salt. :pr:`1935`
-   The reloader doesn't crash if ``sys.stdin`` is somehow ``None``.
    :pr:`1915`
-   Add arguments to ``delete_cookie`` to match ``set_cookie`` and the
    attributes modern browsers expect. :pr:`1889`
-   ``utils.cookie_date`` is deprecated, use ``utils.http_date``
    instead. The value for ``Set-Cookie expires`` is no longer "-"
    delimited. :pr:`2040`
-   Use ``request.headers`` instead of ``request.environ`` to look up
    header attributes. :pr:`1808`
-   The test ``Client`` request methods (``client.get``, etc.) always
    return an instance of ``TestResponse``. In addition to the normal
    behavior of ``Response``, this class provides ``request`` with the
    request that produced the response, and ``history`` to track
    intermediate responses when ``follow_redirects`` is used.
    :issue:`763, 1894`
-   The test ``Client`` request methods takes an ``auth`` parameter to
    add an ``Authorization`` header. It can be an ``Authorization``
    object or a ``(username, password)`` tuple for ``Basic`` auth.
    :pr:`1809`
-   Calling ``response.close()`` on a response from the test ``Client``
    will close the request input stream. This matches file behavior
    and can prevent a ``ResourceWarning`` in some cases. :issue:`1785`
-   ``EnvironBuilder.from_environ`` decodes values encoded for WSGI, to
    avoid double encoding the new values. :pr:`1959`
-   The default stat reloader will watch Python files under
    non-system/virtualenv ``sys.path`` entries, which should contain
    most user code. It will also watch all Python files under
    directories given in ``extra_files``. :pr:`1945`
-   The reloader ignores ``__pycache__`` directories again. :pr:`1945`
-   ``run_simple`` takes ``exclude_patterns`` a list of ``fnmatch``
    patterns that will not be scanned by the reloader. :issue:`1333`
-   Cookie names are no longer unquoted. This was against :rfc:`6265`
    and potentially allowed setting ``__Secure`` prefixed cookies.
    :pr:`1965`
-   Fix some word matches for user agent platform when the word can be a
    substring. :issue:`1923`
-   The development server logs ignored SSL errors. :pr:`1967`
-   Temporary files for form data are opened in ``rb+`` instead of
    ``wb+`` mode for better compatibility with some libraries.
    :issue:`1961`
-   Use SHA-1 instead of MD5 for generating ETags and the debugger pin,
    and in some tests. MD5 is not available in some environments, such
    as FIPS 140. This may invalidate some caches since the ETag will be
    different. :issue:`1897`
-   Add ``Cross-Origin-Opener-Policy`` and
    ``Cross-Origin-Embedder-Policy`` response header properties.
    :pr:`2008`
-   ``run_simple`` tries to show a valid IP address when binding to all
    addresses, instead of ``0.0.0.0`` or ``::``. It also warns about not
    running the development server in production in this case.
    :issue:`1964`
-   Colors in the development server log are displayed if Colorama is
    installed on Windows. For all platforms, style support no longer
    requires Click. :issue:`1832`
-   A range request for an empty file (or other data with length 0) will
    return a 200 response with the empty file instead of a 416 error.
    :issue:`1937`
-   New sans-IO base classes for ``Request`` and ``Response`` have been
    extracted to contain all the behavior that is not WSGI or IO
    dependent. These are not a public API, they are part of an ongoing
    refactor to let ASGI frameworks use Werkzeug. :pr:`2005`
-   Parsing ``multipart/form-data`` has been refactored to use sans-io
    patterns. This should also make parsing forms with large binary file
    uploads significantly faster. :issue:`1788, 875`
-   ``LocalProxy`` matches the current Python data model special
    methods, including all r-ops, in-place ops, and async. ``__class__``
    is proxied, so the proxy will look like the object in more cases,
    including ``isinstance``. Use ``issubclass(type(obj), LocalProxy)``
    to check if an object is actually a proxy. :issue:`1754`
-   ``Local`` uses ``ContextVar`` on Python 3.7+ instead of
    ``threading.local``. :pr:`1778`
-   ``request.values`` does not include ``form`` for GET requests (even
    though GET bodies are undefined). This prevents bad caching proxies
    from caching form data instead of query strings. :pr:`2037`
-   The development server adds the underlying socket to ``environ`` as
    ``werkzeug.socket``. This is non-standard and specific to the dev
    server, other servers may expose this under their own key. It is
    useful for handling a WebSocket upgrade request. :issue:`2052`
-   URL matching assumes ``websocket=True`` mode for WebSocket upgrade
    requests. :issue:`2052`
-   Updated ``UserAgentParser`` to handle more cases. :issue:`1971`
-   ``werzeug.DechunkedInput.readinto`` will not read beyond the size of
    the buffer. :issue:`2021`
-   Fix connection reset when exceeding max content size. :pr:`2051`
-   ``pbkdf2_hex``, ``pbkdf2_bin``, and ``safe_str_cmp`` are deprecated.
    ``hashlib`` and ``hmac`` provide equivalents. :pr:`2083`
-   ``invalidate_cached_property`` is deprecated. Use ``del obj.name``
    instead. :pr:`2084`
-   ``Href`` is deprecated. Use ``werkzeug.routing`` instead.
    :pr:`2085`
-   ``Request.disable_data_descriptor`` is deprecated. Create the
    request with ``shallow=True`` instead. :pr:`2085`
-   ``HTTPException.wrap`` is deprecated. Create a subclass manually
    instead. :pr:`2085`


Version 1.0.1
-------------

Released 2020-03-31

-   Make the argument to ``RequestRedirect.get_response`` optional.
    :issue:`1718`
-   Only allow a single access control allow origin value. :pr:`1723`
-   Fix crash when trying to parse a non-existent Content Security
    Policy header. :pr:`1731`
-   ``http_date`` zero fills years < 1000 to always output four digits.
    :issue:`1739`
-   Fix missing local variables in interactive debugger console.
    :issue:`1746`
-   Fix passing file-like objects like ``io.BytesIO`` to
    ``FileStorage.save``. :issue:`1733`


Version 1.0.0
-------------

Released 2020-02-06

-   Drop support for Python 3.4. (:issue:`1478`)
-   Remove code that issued deprecation warnings in version 0.15.
    (:issue:`1477`)
-   Remove most top-level attributes provided by the ``werkzeug``
    module in favor of direct imports. For example, instead of
    ``import werkzeug; werkzeug.url_quote``, do
    ``from werkzeug.urls import url_quote``. Install version 0.16 first
    to see deprecation warnings while upgrading. :issue:`2`, :pr:`1640`
-   Added ``utils.invalidate_cached_property()`` to invalidate cached
    properties. (:pr:`1474`)
-   Directive keys for the ``Set-Cookie`` response header are not
    ignored when parsing the ``Cookie`` request header. This allows
    cookies with names such as "expires" and "version". (:issue:`1495`)
-   Request cookies are parsed into a ``MultiDict`` to capture all
    values for cookies with the same key. ``cookies[key]`` returns the
    first value rather than the last. Use ``cookies.getlist(key)`` to
    get all values. ``parse_cookie`` also defaults to a ``MultiDict``.
    :issue:`1562`, :pr:`1458`
-   Add ``charset=utf-8`` to an HTTP exception response's
    ``CONTENT_TYPE`` header. (:pr:`1526`)
-   The interactive debugger handles outer variables in nested scopes
    such as lambdas and comprehensions. :issue:`913`, :issue:`1037`,
    :pr:`1532`
-   The user agent for Opera 60 on Mac is correctly reported as
    "opera" instead of "chrome". :issue:`1556`
-   The platform for Crosswalk on Android is correctly reported as
    "android" instead of "chromeos". (:pr:`1572`)
-   Issue a warning when the current server name does not match the
    configured server name. :issue:`760`
-   A configured server name with the default port for a scheme will
    match the current server name without the port if the current scheme
    matches. :pr:`1584`
-   :exc:`~exceptions.InternalServerError` has a ``original_exception``
    attribute that frameworks can use to track the original cause of the
    error. :pr:`1590`
-   Headers are tested for equality independent of the header key case,
    such that ``X-Foo`` is the same as ``x-foo``. :pr:`1605`
-   :meth:`http.dump_cookie` accepts ``'None'`` as a value for
    ``samesite``. :issue:`1549`
-   :meth:`~test.Client.set_cookie` accepts a ``samesite`` argument.
    :pr:`1705`
-   Support the Content Security Policy header through the
    `Response.content_security_policy` data structure. :pr:`1617`
-   ``LanguageAccept`` will fall back to matching "en" for "en-US" or
    "en-US" for "en" to better support clients or translations that
    only match at the primary language tag. :issue:`450`, :pr:`1507`
-   ``MIMEAccept`` uses MIME parameters for specificity when matching.
    :issue:`458`, :pr:`1574`
-   If the development server is started with an ``SSLContext``
    configured to verify client certificates, the certificate in PEM
    format will be available as ``environ["SSL_CLIENT_CERT"]``.
    :pr:`1469`
-   ``is_resource_modified`` will run for methods other than ``GET`` and
    ``HEAD``, rather than always returning ``False``. :issue:`409`
-   ``SharedDataMiddleware`` returns 404 rather than 500 when trying to
    access a directory instead of a file with the package loader. The
    dependency on setuptools and pkg_resources is removed.
    :issue:`1599`
-   Add a ``response.cache_control.immutable`` flag. Keep in mind that
    browser support for this ``Cache-Control`` header option is still
    experimental and may not be implemented. :issue:`1185`
-   Optional request log highlighting with the development server is
    handled by Click instead of termcolor. :issue:`1235`
-   Optional ad-hoc TLS support for the development server is handled
    by cryptography instead of pyOpenSSL. :pr:`1555`
-   ``FileStorage.save()`` supports ``pathlib`` and :pep:`519`
    ``PathLike`` objects. :issue:`1653`
-   The debugger security pin is unique in containers managed by Podman.
    :issue:`1661`
-   Building a URL when ``host_matching`` is enabled takes into account
    the current host when there are duplicate endpoints with different
    hosts. :issue:`488`
-   The ``429 TooManyRequests`` and ``503 ServiceUnavailable`` HTTP
    exceptions takes a ``retry_after`` parameter to set the
    ``Retry-After`` header. :issue:`1657`
-   ``Map`` and ``Rule`` have a ``merge_slashes`` option to collapse
    multiple slashes into one, similar to how many HTTP servers behave.
    This is enabled by default. :pr:`1286, 1694`
-   Add HTTP 103, 208, 306, 425, 506, 508, and 511 to the list of status
    codes. :pr:`1678`
-   Add ``update``, ``setlist``, and ``setlistdefault`` methods to the
    ``Headers`` data structure. ``extend`` method can take ``MultiDict``
    and kwargs. :pr:`1687, 1697`
-   The development server accepts paths that start with two slashes,
    rather than stripping off the first path segment. :issue:`491`
-   Add access control (Cross Origin Request Sharing, CORS) header
    properties to the ``Request`` and ``Response`` wrappers. :pr:`1699`
-   ``Accept`` values are no longer ordered alphabetically for equal
    quality tags. Instead the initial order is preserved. :issue:`1686`
-   Added ``Map.lock_class`` attribute for alternative
    implementations. :pr:`1702`
-   Support matching and building WebSocket rules in the routing system,
    for use by async frameworks. :pr:`1709`
-   Range requests that span an entire file respond with 206 instead of
    200, to be more compliant with :rfc:`7233`. This may help serving
    media to older browsers. :issue:`410, 1704`
-   The :class:`~middleware.shared_data.SharedDataMiddleware` default
    ``fallback_mimetype`` is ``application/octet-stream``. If a filename
    looks like a text mimetype, the ``utf-8`` charset is added to it.
    This matches the behavior of :class:`~wrappers.BaseResponse` and
    Flask's ``send_file()``. :issue:`1689`


Version 0.16.1
--------------

Released 2020-01-27

-   Fix import location in deprecation messages for subpackages.
    :issue:`1663`
-   Fix an SSL error on Python 3.5 when the dev server responds with no
    content. :issue:`1659`


Version 0.16.0
--------------

Released 2019-09-19

-   Deprecate most top-level attributes provided by the ``werkzeug``
    module in favor of direct imports. The deprecated imports will be
    removed in version 1.0.

    For example, instead of ``import werkzeug; werkzeug.url_quote``, do
    ``from werkzeug.urls import url_quote``. A deprecation warning will
    show the correct import to use. ``werkzeug.exceptions`` and
    ``werkzeug.routing`` should also be imported instead of accessed,
    but for technical reasons can't show a warning.

    :issue:`2`, :pr:`1640`


Version 0.15.6
--------------

Released 2019-09-04

-   Work around a bug in pip that caused the reloader to fail on
    Windows when the script was an entry point. This fixes the issue
    with Flask's `flask run` command failing with "No module named
    Scripts\flask". :issue:`1614`
-   ``ProxyFix`` trusts the ``X-Forwarded-Proto`` header by default.
    :issue:`1630`
-   The deprecated ``num_proxies`` argument to ``ProxyFix`` sets
    ``x_for``, ``x_proto``, and ``x_host`` to match 0.14 behavior. This
    is intended to make intermediate upgrades less disruptive, but the
    argument will still be removed in 1.0. :issue:`1630`


Version 0.15.5
--------------

Released 2019-07-17

-   Fix a ``TypeError`` due to changes to ``ast.Module`` in Python 3.8.
    :issue:`1551`
-   Fix a C assertion failure in debug builds of some Python 2.7
    releases. :issue:`1553`
-   :class:`~exceptions.BadRequestKeyError` adds the ``KeyError``
    message to the description if ``e.show_exception`` is set to
    ``True``. This is a more secure default than the original 0.15.0
    behavior and makes it easier to control without losing information.
    :pr:`1592`
-   Upgrade the debugger to jQuery 3.4.1. :issue:`1581`
-   Work around an issue in some external debuggers that caused the
    reloader to fail. :issue:`1607`
-   Work around an issue where the reloader couldn't introspect a
    setuptools script installed as an egg. :issue:`1600`
-   The reloader will use ``sys.executable`` even if the script is
    marked executable, reverting a behavior intended for NixOS
    introduced in 0.15. The reloader should no longer cause
    ``OSError: [Errno 8] Exec format error``. :issue:`1482`,
    :issue:`1580`
-   ``SharedDataMiddleware`` safely handles paths with Windows drive
    names. :issue:`1589`


Version 0.15.4
--------------

Released 2019-05-14

-   Fix a ``SyntaxError`` on Python 2.7.5. (:issue:`1544`)


Version 0.15.3
--------------

Released 2019-05-14

-   Properly handle multi-line header folding in development server in
    Python 2.7. (:issue:`1080`)
-   Restore the ``response`` argument to :exc:`~exceptions.Unauthorized`.
    (:pr:`1527`)
-   :exc:`~exceptions.Unauthorized` doesn't add the ``WWW-Authenticate``
    header if ``www_authenticate`` is not given. (:issue:`1516`)
-   The default URL converter correctly encodes bytes to string rather
    than representing them with ``b''``. (:issue:`1502`)
-   Fix the filename format string in
    :class:`~middleware.profiler.ProfilerMiddleware` to correctly handle
    float values. (:issue:`1511`)
-   Update :class:`~middleware.lint.LintMiddleware` to work on Python 3.
    (:issue:`1510`)
-   The debugger detects cycles in chained exceptions and does not time
    out in that case. (:issue:`1536`)
-   When running the development server in Docker, the debugger security
    pin is now unique per container.


Version 0.15.2
--------------

Released 2019-04-02

-   ``Rule`` code generation uses a filename that coverage will ignore.
    The previous value, "generated", was causing coverage to fail.
    (:issue:`1487`)
-   The test client removes the cookie header if there are no persisted
    cookies. This fixes an issue introduced in 0.15.0 where the cookies
    from the original request were used for redirects, causing functions
    such as logout to fail. (:issue:`1491`)
-   The test client copies the environ before passing it to the app, to
    prevent in-place modifications from affecting redirect requests.
    (:issue:`1498`)
-   The ``"werkzeug"`` logger only adds a handler if there is no handler
    configured for its level in the logging chain. This avoids double
    logging if other code configures logging first. (:issue:`1492`)


Version 0.15.1
--------------

Released 2019-03-21

-   :exc:`~exceptions.Unauthorized` takes ``description`` as the first
    argument, restoring previous behavior. The new ``www_authenticate``
    argument is listed second. (:issue:`1483`)


Version 0.15.0
--------------

Released 2019-03-19

-   Building URLs is ~7x faster. Each :class:`~routing.Rule` compiles
    an optimized function for building itself. (:pr:`1281`)
-   :meth:`MapAdapter.build() <routing.MapAdapter.build>` can be passed
    a :class:`~datastructures.MultiDict` to represent multiple values
    for a key. It already did this when passing a dict with a list
    value. (:pr:`724`)
-   ``path_info`` defaults to ``'/'`` for
    :meth:`Map.bind() <routing.Map.bind>`. (:issue:`740`, :pr:`768`,
    :pr:`1316`)
-   Change ``RequestRedirect`` code from 301 to 308, preserving the verb
    and request body (form data) during redirect. (:pr:`1342`)
-   ``int`` and ``float`` converters in URL rules will handle negative
    values if passed the ``signed=True`` parameter. For example,
    ``/jump/<int(signed=True):count>``. (:pr:`1355`)
-   ``Location`` autocorrection in :func:`Response.get_wsgi_headers()
    <wrappers.BaseResponse.get_wsgi_headers>` is relative to the current
    path rather than the root path. (:issue:`693`, :pr:`718`,
    :pr:`1315`)
-   412 responses once again include entity headers and an error message
    in the body. They were originally omitted when implementing
    ``If-Match`` (:pr:`1233`), but the spec doesn't seem to disallow it.
    (:issue:`1231`, :pr:`1255`)
-   The Content-Length header is removed for 1xx and 204 responses. This
    fixes a previous change where no body would be sent, but the header
    would still be present. The new behavior matches RFC 7230.
    (:pr:`1294`)
-   :class:`~exceptions.Unauthorized` takes a ``www_authenticate``
    parameter to set the ``WWW-Authenticate`` header for the response,
    which is technically required for a valid 401 response.
    (:issue:`772`, :pr:`795`)
-   Add support for status code 424 :exc:`~exceptions.FailedDependency`.
    (:pr:`1358`)
-   :func:`http.parse_cookie` ignores empty segments rather than
    producing a cookie with no key or value. (:issue:`1245`, :pr:`1301`)
-   :func:`~http.parse_authorization_header` (and
    :class:`~datastructures.Authorization`,
    :attr:`~wrappers.Request.authorization`) treats the authorization
    header as UTF-8. On Python 2, basic auth username and password are
    ``unicode``. (:pr:`1325`)
-   :func:`~http.parse_options_header` understands :rfc:`2231` parameter
    continuations. (:pr:`1417`)
-   :func:`~urls.uri_to_iri` does not unquote ASCII characters in the
    unreserved class, such as space, and leaves invalid bytes quoted
    when decoding. :func:`~urls.iri_to_uri` does not quote reserved
    characters. See :rfc:`3987` for these character classes.
    (:pr:`1433`)
-   ``get_content_type`` appends a charset for any mimetype that ends
    with ``+xml``, not just those that start with ``application/``.
    Known text types such as ``application/javascript`` are also given
    charsets. (:pr:`1439`)
-   Clean up ``werkzeug.security`` module, remove outdated hashlib
    support. (:pr:`1282`)
-   In :func:`~security.generate_password_hash`, PBKDF2 uses 150000
    iterations by default, increased from 50000. (:pr:`1377`)
-   :class:`~wsgi.ClosingIterator` calls ``close`` on the wrapped
    *iterable*, not the internal iterator. This doesn't affect objects
    where ``__iter__`` returned ``self``. For other objects, the method
    was not called before. (:issue:`1259`, :pr:`1260`)
-   Bytes may be used as keys in :class:`~datastructures.Headers`, they
    will be decoded as Latin-1 like values are. (:pr:`1346`)
-   :class:`~datastructures.Range` validates that list of range tuples
    passed to it would produce a valid ``Range`` header. (:pr:`1412`)
-   :class:`~datastructures.FileStorage` looks up attributes on
    ``stream._file`` if they don't exist on ``stream``, working around
    an issue where :func:`tempfile.SpooledTemporaryFile` didn't
    implement all of :class:`io.IOBase`. See
    https://github.com/python/cpython/pull/3249. (:pr:`1409`)
-   :class:`CombinedMultiDict.copy() <datastructures.CombinedMultiDict>`
    returns a shallow mutable copy as a
    :class:`~datastructures.MultiDict`. The copy no longer reflects
    changes to the combined dicts, but is more generally useful.
    (:pr:`1420`)
-   The version of jQuery used by the debugger is updated to 3.3.1.
    (:pr:`1390`)
-   The debugger correctly renders long ``markupsafe.Markup`` instances.
    (:pr:`1393`)
-   The debugger can serve resources when Werkzeug is installed as a
    zip file. ``DebuggedApplication.get_resource`` uses
    ``pkgutil.get_data``. (:pr:`1401`)
-   The debugger and server log support Python 3's chained exceptions.
    (:pr:`1396`)
-   The interactive debugger highlights frames that come from user code
    to make them easy to pick out in a long stack trace. Note that if an
    env was created with virtualenv instead of venv, the debugger may
    incorrectly classify some frames. (:pr:`1421`)
-   Clicking the error message at the top of the interactive debugger
    will jump down to the bottom of the traceback. (:pr:`1422`)
-   When generating a PIN, the debugger will ignore a ``KeyError``
    raised when the current UID doesn't have an associated username,
    which can happen in Docker. (:issue:`1471`)
-   :class:`~exceptions.BadRequestKeyError` adds the ``KeyError``
    message to the description, making it clearer what caused the 400
    error. Frameworks like Flask can omit this information in production
    by setting ``e.args = ()``. (:pr:`1395`)
-   If a nested ``ImportError`` occurs from :func:`~utils.import_string`
    the traceback mentions the nested import. Removes an untested code
    path for handling "modules not yet set up by the parent."
    (:pr:`735`)
-   Triggering a reload while using a tool such as PDB no longer hides
    input. (:pr:`1318`)
-   The reloader will not prepend the Python executable to the command
    line if the Python file is marked executable. This allows the
    reloader to work on NixOS. (:pr:`1242`)
-   Fix an issue where ``sys.path`` would change between reloads when
    running with ``python -m app``. The reloader can detect that a
    module was run with "-m" and reconstructs that instead of the file
    path in ``sys.argv`` when reloading. (:pr:`1416`)
-   The dev server can bind to a Unix socket by passing a hostname like
    ``unix://app.socket``. (:pr:`209`, :pr:`1019`)
-   Server uses ``IPPROTO_TCP`` constant instead of ``SOL_TCP`` for
    Jython compatibility. (:pr:`1375`)
-   When using an adhoc SSL cert with :func:`~serving.run_simple`, the
    cert is shown as self-signed rather than signed by an invalid
    authority. (:pr:`1430`)
-   The development server logs the unquoted IRI rather than the raw
    request line, to make it easier to work with Unicode in request
    paths during development. (:issue:`1115`)
-   The development server recognizes ``ConnectionError`` on Python 3 to
    silence client disconnects, and does not silence other ``OSErrors``
    that may have been raised inside the application. (:pr:`1418`)
-   The environ keys ``REQUEST_URI`` and ``RAW_URI`` contain the raw
    path before it was percent-decoded. This is non-standard, but many
    WSGI servers add them. Middleware could replace ``PATH_INFO`` with
    this to route based on the raw value. (:pr:`1419`)
-   :class:`~test.EnvironBuilder` doesn't set ``CONTENT_TYPE`` or
    ``CONTENT_LENGTH`` in the environ if they aren't set. Previously
    these used default values if they weren't set. Now it's possible to
    distinguish between empty and unset values. (:pr:`1308`)
-   The test client raises a ``ValueError`` if a query string argument
    would overwrite a query string in the path. (:pr:`1338`)
-   :class:`test.EnvironBuilder` and :class:`test.Client` take a
    ``json`` argument instead of manually passing ``data`` and
    ``content_type``. This is serialized using the
    :meth:`test.EnvironBuilder.json_dumps` method. (:pr:`1404`)
-   :class:`test.Client` redirect handling is rewritten. (:pr:`1402`)

    -   The redirect environ is copied from the initial request environ.
    -   Script root and path are correctly distinguished when
        redirecting to a path under the root.
    -   The HEAD method is not changed to GET.
    -   307 and 308 codes preserve the method and body. All others
        ignore the body and related headers.
    -   Headers are passed to the new request for all codes, following
        what browsers do.
    -   :class:`test.EnvironBuilder` sets the content type and length
        headers in addition to the WSGI keys when detecting them from
        the data.
    -   Intermediate response bodies are iterated over even when
        ``buffered=False`` to ensure iterator middleware can run cleanup
        code safely. Only the last response is not buffered. (:pr:`988`)

-   :class:`~test.EnvironBuilder`, :class:`~datastructures.FileStorage`,
    and :func:`wsgi.get_input_stream` no longer share a global
    ``_empty_stream`` instance. This improves test isolation by
    preventing cases where closing the stream in one request would
    affect other usages. (:pr:`1340`)
-   The default ``SecureCookie.serialization_method`` will change from
    :mod:`pickle` to :mod:`json` in 1.0. To upgrade existing tokens,
    override :meth:`~contrib.securecookie.SecureCookie.unquote` to try
    ``pickle`` if ``json`` fails. (:pr:`1413`)
-   ``CGIRootFix`` no longer modifies ``PATH_INFO`` for very old
    versions of Lighttpd. ``LighttpdCGIRootFix`` was renamed to
    ``CGIRootFix`` in 0.9. Both are deprecated and will be removed in
    version 1.0. (:pr:`1141`)
-   :class:`werkzeug.wrappers.json.JSONMixin` has been replaced with
    Flask's implementation. Check the docs for the full API.
    (:pr:`1445`)
-   The contrib modules are deprecated and will either be moved into
    ``werkzeug`` core or removed completely in version 1.0. Some modules
    that already issued deprecation warnings have been removed. Be sure
    to run or test your code with
    ``python -W default::DeprecationWarning`` to catch any deprecated
    code you're using. (:issue:`4`)

    -   ``LintMiddleware`` has moved to :mod:`werkzeug.middleware.lint`.
    -   ``ProfilerMiddleware`` has moved to
        :mod:`werkzeug.middleware.profiler`.
    -   ``ProxyFix`` has moved to :mod:`werkzeug.middleware.proxy_fix`.
    -   ``JSONRequestMixin`` has moved to :mod:`werkzeug.wrappers.json`.
    -   ``cache`` has been extracted into a separate project,
        `cachelib <https://github.com/pallets/cachelib>`_. The version
        in Werkzeug is deprecated.
    -   ``securecookie`` and ``sessions`` have been extracted into a
        separate project,
        `secure-cookie <https://github.com/pallets/secure-cookie>`_. The
        version in Werkzeug is deprecated.
    -   Everything in ``fixers``, except ``ProxyFix``, is deprecated.
    -   Everything in ``wrappers``, except ``JSONMixin``, is deprecated.
    -   ``atom`` is deprecated. This did not fit in with the rest of
        Werkzeug, and is better served by a dedicated library in the
        community.
    -   ``jsrouting`` is removed. Set URLs when rendering templates
        or JSON responses instead.
    -   ``limiter`` is removed. Its specific use is handled by Werkzeug
        directly, but stream limiting is better handled by the WSGI
        server in general.
    -   ``testtools`` is removed. It did not offer significant benefit
        over the default test client.
    -   ``iterio`` is deprecated.

-   :func:`wsgi.get_host` no longer looks at ``X-Forwarded-For``. Use
    :class:`~middleware.proxy_fix.ProxyFix` to handle that.
    (:issue:`609`, :pr:`1303`)
-   :class:`~middleware.proxy_fix.ProxyFix` is refactored to support
    more headers, multiple values, and more secure configuration.

    -   Each header supports multiple values. The trusted number of
        proxies is configured separately for each header. The
        ``num_proxies`` argument is deprecated. (:pr:`1314`)
    -   Sets ``SERVER_NAME`` and ``SERVER_PORT`` based on
        ``X-Forwarded-Host``. (:pr:`1314`)
    -   Sets ``SERVER_PORT`` and modifies ``HTTP_HOST`` based on
        ``X-Forwarded-Port``. (:issue:`1023`, :pr:`1304`)
    -   Sets ``SCRIPT_NAME`` based on ``X-Forwarded-Prefix``.
        (:issue:`1237`)
    -   The original WSGI environment values are stored in the
        ``werkzeug.proxy_fix.orig`` key, a dict. The individual keys
        ``werkzeug.proxy_fix.orig_remote_addr``,
        ``werkzeug.proxy_fix.orig_wsgi_url_scheme``, and
        ``werkzeug.proxy_fix.orig_http_host`` are deprecated.

-   Middleware from ``werkzeug.wsgi`` has moved to separate modules
    under ``werkzeug.middleware``, along with the middleware moved from
    ``werkzeug.contrib``. The old ``werkzeug.wsgi`` imports are
    deprecated and will be removed in version 1.0. (:pr:`1452`)

    -   ``werkzeug.wsgi.DispatcherMiddleware`` has moved to
        :class:`werkzeug.middleware.dispatcher.DispatcherMiddleware`.
    -   ``werkzeug.wsgi.ProxyMiddleware`` as moved to
        :class:`werkzeug.middleware.http_proxy.ProxyMiddleware`.
    -   ``werkzeug.wsgi.SharedDataMiddleware`` has moved to
        :class:`werkzeug.middleware.shared_data.SharedDataMiddleware`.

-   :class:`~middleware.http_proxy.ProxyMiddleware` proxies the query
    string. (:pr:`1252`)
-   The filenames generated by
    :class:`~middleware.profiler.ProfilerMiddleware` can be customized.
    (:issue:`1283`)
-   The ``werkzeug.wrappers`` module has been converted to a package,
    and its various classes have been organized into separate modules.
    Any previously documented classes, understood to be the existing
    public API, are still importable from ``werkzeug.wrappers``, or may
    be imported from their specific modules. (:pr:`1456`)


Version 0.14.1
--------------

Released on December 31st 2017

- Resolved a regression with status code handling in the integrated
  development server.

Version 0.14
------------

Released on December 31st 2017

- HTTP exceptions are now automatically caught by
  ``Request.application``.
- Added support for edge as browser.
- Added support for platforms that lack ``SpooledTemporaryFile``.
- Add support for etag handling through if-match
- Added support for the SameSite cookie attribute.
- Added ``werkzeug.wsgi.ProxyMiddleware``
- Implemented ``has`` for ``NullCache``
- ``get_multi`` on cache clients now returns lists all the time.
- Improved the watchdog observer shutdown for the reloader to not crash
  on exit on older Python versions.
- Added support for ``filename*`` filename attributes according to
  RFC 2231
- Resolved an issue where machine ID for the reloader PIN was not
  read accurately on windows.
- Added a workaround for syntax errors in init files in the reloader.
- Added support for using the reloader with console scripts on windows.
- The built-in HTTP server will no longer close a connection in cases
  where no HTTP body is expected (204, 204, HEAD requests etc.)
- The ``EnvironHeaders`` object now skips over empty content type and
  lengths if they are set to falsy values.
- Werkzeug will no longer send the content-length header on 1xx or
  204/304 responses.
- Cookie values are now also permitted to include slashes and equal
  signs without quoting.
- Relaxed the regex for the routing converter arguments.
- If cookies are sent without values they are now assumed to have an
  empty value and the parser accepts this.  Previously this could have
  corrupted cookies that followed the value.
- The test ``Client`` and ``EnvironBuilder`` now support mimetypes like
  the request object does.
- Added support for static weights in URL rules.
- Better handle some more complex reloader scenarios where sys.path
  contained non directory paths.
- ``EnvironHeaders`` no longer raises weird errors if non string keys
  are passed to it.


Version 0.13
------------

Released on December 7th 2017

- **Deprecate support for Python 2.6 and 3.3.** CI tests will not run
  for these versions, and support will be dropped completely in the next
  version. (:issue:`pallets/meta#24`)
- Raise ``TypeError`` when port is not an integer. (:pr:`1088`)
- Fully deprecate ``werkzeug.script``. Use `Click`_ instead.
  (:pr:`1090`)
- ``response.age`` is parsed as a ``timedelta``. Previously, it was
  incorrectly treated as a ``datetime``. The header value is an integer
  number of seconds, not a date string. (:pr:`414`)
- Fix a bug in ``TypeConversionDict`` where errors are not propagated
  when using the converter. (:issue:`1102`)
- ``Authorization.qop`` is a string instead of a set, to comply with
  RFC 2617. (:pr:`984`)
- An exception is raised when an encoded cookie is larger than, by
  default, 4093 bytes. Browsers may silently ignore cookies larger than
  this. ``BaseResponse`` has a new attribute ``max_cookie_size`` and
  ``dump_cookie`` has a new argument ``max_size`` to configure this.
  (:pr:`780`, :pr:`1109`)
- Fix a TypeError in ``werkzeug.contrib.lint.GuardedIterator.close``.
  (:pr:`1116`)
- ``BaseResponse.calculate_content_length`` now correctly works for
  Unicode responses on Python 3. It first encodes using
  ``iter_encoded``. (:issue:`705`)
- Secure cookie contrib works with string secret key on Python 3.
  (:pr:`1205`)
- Shared data middleware accepts a list instead of a dict of static
  locations to preserve lookup order. (:pr:`1197`)
- HTTP header values without encoding can contain single quotes.
  (:pr:`1208`)
- The built-in dev server supports receiving requests with chunked
  transfer encoding. (:pr:`1198`)

.. _Click: https://palletsprojects.com/p/click/


Version 0.12.2
--------------

Released on May 16 2017

- Fix regression: Pull request ``#892`` prevented Werkzeug from correctly
  logging the IP of a remote client behind a reverse proxy, even when using
  `ProxyFix`.
- Fix a bug in `safe_join` on Windows.

Version 0.12.1
--------------

Released on March 15th 2017

- Fix crash of reloader (used on debug mode) on Windows.
  (`OSError: [WinError 10038]`). See pull request ``#1081``
- Partially revert change to class hierarchy of `Headers`. See ``#1084``.

Version 0.12
------------

Released on March 10th 2017

- Spit out big deprecation warnings for werkzeug.script
- Use `inspect.getfullargspec` internally when available as
  `inspect.getargspec` is gone in 3.6
- Added support for status code 451 and 423
- Improved the build error suggestions.  In particular only if
  someone stringifies the error will the suggestions be calculated.
- Added support for uWSGI's caching backend.
- Fix a bug where iterating over a `FileStorage` would result in an infinite
  loop.
- Datastructures now inherit from the relevant baseclasses from the
  `collections` module in the stdlib. See #794.
- Add support for recognizing NetBSD, OpenBSD, FreeBSD, DragonFlyBSD platforms
  in the user agent string.
- Recognize SeaMonkey browser name and version correctly
- Recognize Baiduspider, and bingbot user agents
- If `LocalProxy`'s wrapped object is a function, refer to it with __wrapped__
  attribute.
- The defaults of ``generate_password_hash`` have been changed to more secure
  ones, see pull request ``#753``.
- Add support for encoding in options header parsing, see pull request
  ``#933``.
- ``test.Client`` now properly handles Location headers with relative URLs, see
  pull request ``#879``.
- When `HTTPException` is raised, it now prints the description, for easier
  debugging.
- Werkzeug's dict-like datastructures now have ``view``-methods under Python 2,
  see pull request ``#968``.
- Fix a bug in ``MultiPartParser`` when no ``stream_factory`` was provided
  during initialization, see pull request ``#973``.
- Disable autocorrect and spellchecker in the debugger middleware's Python
  prompt, see pull request ``#994``.
- Don't redirect to slash route when method doesn't match, see pull request
  ``#907``.
- Fix a bug when using ``SharedDataMiddleware`` with frozen packages, see pull
  request ``#959``.
- `Range` header parsing function fixed for invalid values ``#974``.
- Add support for byte Range Requests, see pull request ``#978``.
- Use modern cryptographic defaults in the dev servers ``#1004``.
- the post() method of the test client now accept file object through the data
  parameter.
- Color run_simple's terminal output based on HTTP codes ``#1013``.
- Fix self-XSS in debugger console, see ``#1031``.
- Fix IPython 5.x shell support, see ``#1033``.
- Change Accept datastructure to sort by specificity first, allowing for more
  accurate results when using ``best_match`` for mime types (for example in
  ``requests.accept_mimetypes.best_match``)

Version 0.11.16
---------------

- werkzeug.serving: set CONTENT_TYPE / CONTENT_LENGTH if only they're provided by the client
- werkzeug.serving: Fix crash of reloader when using `python -m werkzeug.serving`.

Version 0.11.15
---------------

Released on December 30th 2016.

- Bugfix for the bugfix in the previous release.

Version 0.11.14
---------------

Released on December 30th 2016.

- Check if platform can fork before importing ``ForkingMixIn``, raise exception
  when creating ``ForkingWSGIServer`` on such a platform, see PR ``#999``.

Version 0.11.13
---------------

Released on December 26th 2016.

- Correct fix for the reloader issuer on certain Windows installations.

Version 0.11.12
---------------

Released on December 26th 2016.

- Fix more bugs in multidicts regarding empty lists. See ``#1000``.
- Add some docstrings to some `EnvironBuilder` properties that were previously
  unintentionally missing.
- Added a workaround for the reloader on windows.

Version 0.11.11
---------------

Released on August 31st 2016.

- Fix JSONRequestMixin for Python3. See #731
- Fix broken string handling in test client when passing integers. See #852
- Fix a bug in ``parse_options_header`` where an invalid content type
  starting with comma or semi-colon would result in an invalid return value,
  see issue ``#995``.
- Fix a bug in multidicts when passing empty lists as values, see issue
  ``#979``.
- Fix a security issue that allows XSS on the Werkzeug debugger. See ``#1001``.

Version 0.11.10
---------------

Released on May 24th 2016.

- Fixed a bug that occurs when running on Python 2.6 and using a broken locale.
  See pull request #912.
- Fixed a crash when running the debugger on Google App Engine. See issue #925.
- Fixed an issue with multipart parsing that could cause memory exhaustion.

Version 0.11.9
--------------

Released on April 24th 2016.

- Corrected an issue that caused the debugger not to use the
  machine GUID on POSIX systems.
- Corrected a Unicode error on Python 3 for the debugger's
  PIN usage.
- Corrected the timestamp verification in the pin debug code.
  Without this fix the pin was remembered for too long.

Version 0.11.8
--------------

Released on April 15th 2016.

- fixed a problem with the machine GUID detection code on OS X
  on Python 3.

Version 0.11.7
--------------

Released on April 14th 2016.

- fixed a regression on Python 3 for the debugger.

Version 0.11.6
--------------

Released on April 14th 2016.

- werkzeug.serving: Still show the client address on bad requests.
- improved the PIN based protection for the debugger to make it harder to
  brute force via trying cookies.  Please keep in mind that the debugger
  *is not intended for running on production environments*
- increased the pin timeout to a week to make it less annoying for people
  which should decrease the chance that users disable the pin check
  entirely.
- werkzeug.serving: Fix broken HTTP_HOST when path starts with double slash.

Version 0.11.5
--------------

Released on March 22nd 2016.

- werkzeug.serving: Fix crash when attempting SSL connection to HTTP server.

Version 0.11.4
--------------

Released on February 14th 2016.

- Fixed werkzeug.serving not working from -m flag.
- Fixed incorrect weak etag handling.

Version 0.11.3
--------------

Released on December 20th 2015.

- Fixed an issue with copy operations not working against
  proxies.
- Changed the logging operations of the development server to
  correctly log where the server is running in all situations
  again.
- Fixed another regression with SSL wrapping similar to the
  fix in 0.11.2 but for a different code path.

Version 0.11.2
--------------

Released on November 12th 2015.

- Fix inheritable sockets on Windows on Python 3.
- Fixed an issue with the forking server not starting any longer.
- Fixed SSL wrapping on platforms that supported opening sockets
  by file descriptor.
- No longer log from the watchdog reloader.
- Unicode errors in hosts are now better caught or converted into
  bad request errors.

Version 0.11.1
--------------

Released on November 10th 2015.

- Fixed a regression on Python 3 in the debugger.

Version 0.11
------------

Released on November 8th 2015, codename Gleisbaumaschine.

- Added ``reloader_paths`` option to ``run_simple`` and other functions in
  ``werkzeug.serving``. This allows the user to completely override the Python
  module watching of Werkzeug with custom paths.
- Many custom cached properties of Werkzeug's classes are now subclasses of
  Python's ``property`` type (issue ``#616``).
- ``bind_to_environ`` now doesn't differentiate between implicit and explicit
  default port numbers in ``HTTP_HOST`` (pull request ``#204``).
- ``BuildErrors`` are now more informative. They come with a complete sentence
  as error message, and also provide suggestions (pull request ``#691``).
- Fix a bug in the user agent parser where Safari's build number instead of
  version would be extracted (pull request ``#703``).
- Fixed issue where RedisCache set_many was broken for twemproxy, which doesn't
  support the default MULTI command (pull request ``#702``).
- ``mimetype`` parameters on request and response classes are now always
  converted to lowercase.
- Changed cache so that cache never expires if timeout is 0. This also fixes
  an issue with redis setex (issue ``#550``)
- Werkzeug now assumes ``UTF-8`` as filesystem encoding on Unix if Python
  detected it as ASCII.
- New optional `has` method on caches.
- Fixed various bugs in `parse_options_header` (pull request ``#643``).
- If the reloader is enabled the server will now open the socket in the parent
  process if this is possible.  This means that when the reloader kicks in
  the connection from client will wait instead of tearing down.  This does
  not work on all Python versions.
- Implemented PIN based authentication for the debugger.  This can optionally
  be disabled but is discouraged.  This change was necessary as it has been
  discovered that too many people run the debugger in production.
- Devserver no longer requires SSL module to be installed.

Version 0.10.5
--------------

(bugfix release, release date yet to be decided)

- Reloader: Correctly detect file changes made by moving temporary files over
  the original, which is e.g. the case with PyCharm (pull request ``#722``).
- Fix bool behavior of ``werkzeug.datastructures.ETags`` under Python 3 (issue
  ``#744``).

Version 0.10.4
--------------

(bugfix release, released on March 26th 2015)

- Re-release of 0.10.3 with packaging artifacts manually removed.

Version 0.10.3
--------------

(bugfix release, released on March 26th 2015)

- Re-release of 0.10.2 without packaging artifacts.

Version 0.10.2
--------------

(bugfix release, released on March 26th 2015)

- Fixed issue where ``empty`` could break third-party libraries that relied on
  keyword arguments (pull request ``#675``)
- Improved ``Rule.empty`` by providing a ```get_empty_kwargs`` to allow setting
  custom kwargs without having to override entire ``empty`` method. (pull
  request ``#675``)
- Fixed ```extra_files``` parameter for reloader to not cause startup
  to crash when included in server params
- Using `MultiDict` when building URLs is now not supported again. The behavior
  introduced several regressions.
- Fix performance problems with stat-reloader (pull request ``#715``).

Version 0.10.1
--------------

(bugfix release, released on February 3rd 2015)

- Fixed regression with multiple query values for URLs (pull request ``#667``).
- Fix issues with eventlet's monkeypatching and the builtin server (pull
  request ``#663``).

Version 0.10
------------

Released on January 30th 2015, codename Bagger.

- Changed the error handling of and improved testsuite for the caches in
  ``contrib.cache``.
- Fixed a bug on Python 3 when creating adhoc ssl contexts, due to `sys.maxint`
  not being defined.
- Fixed a bug on Python 3, that caused
  :func:`~werkzeug.serving.make_ssl_devcert` to fail with an exception.
- Added exceptions for 504 and 505.
- Added support for ChromeOS detection.
- Added UUID converter to the routing system.
- Added message that explains how to quit the server.
- Fixed a bug on Python 2, that caused ``len`` for
  :class:`werkzeug.datastructures.CombinedMultiDict` to crash.
- Added support for stdlib pbkdf2 hmac if a compatible digest
  is found.
- Ported testsuite to use ``py.test``.
- Minor optimizations to various middlewares (pull requests ``#496`` and
  ``#571``).
- Use stdlib ``ssl`` module instead of ``OpenSSL`` for the builtin server
  (issue ``#434``). This means that OpenSSL contexts are not supported anymore,
  but instead ``ssl.SSLContext`` from the stdlib.
- Allow protocol-relative URLs when building external URLs.
- Fixed Atom syndication to print time zone offset for tz-aware datetime
  objects (pull request ``#254``).
- Improved reloader to track added files and to recover from broken
  sys.modules setups with syntax errors in packages.
- ``cache.RedisCache`` now supports arbitrary ``**kwargs`` for the redis
  object.
- ``werkzeug.test.Client`` now uses the original request method when resolving
  307 redirects (pull request ``#556``).
- ``werkzeug.datastructures.MIMEAccept`` now properly deals with mimetype
  parameters (pull request ``#205``).
- ``werkzeug.datastructures.Accept`` now handles a quality of ``0`` as
  intolerable, as per RFC 2616 (pull request ``#536``).
- ``werkzeug.urls.url_fix`` now properly encodes hostnames with ``idna``
  encoding (issue ``#559``). It also doesn't crash on malformed URLs anymore
  (issue ``#582``).
- ``werkzeug.routing.MapAdapter.match`` now recognizes the difference between
  the path ``/`` and an empty one (issue ``#360``).
- The interactive debugger now tries to decode non-ascii filenames (issue
  ``#469``).
- Increased default key size of generated SSL certificates to 1024 bits (issue
  ``#611``).
- Added support for specifying a ``Response`` subclass to use when calling
  :func:`~werkzeug.utils.redirect`\ .
- ``werkzeug.test.EnvironBuilder`` now doesn't use the request method anymore
  to guess the content type, and purely relies on the ``form``, ``files`` and
  ``input_stream`` properties (issue ``#620``).
- Added Symbian to the user agent platform list.
- Fixed make_conditional to respect automatically_set_content_length
- Unset ``Content-Length`` when writing to response.stream (issue ``#451``)
- ``wrappers.Request.method`` is now always uppercase, eliminating
  inconsistencies of the WSGI environment (issue ``647``).
- ``routing.Rule.empty`` now works correctly with subclasses of ``Rule`` (pull
  request ``#645``).
- Made map updating safe in light of concurrent updates.
- Allow multiple values for the same field for url building (issue ``#658``).

Version 0.9.7
-------------

(bugfix release, release date to be decided)

- Fix unicode problems in ``werkzeug.debug.tbtools``.
- Fix Python 3-compatibility problems in ``werkzeug.posixemulation``.
- Backport fix of fatal typo for ``ImmutableList`` (issue ``#492``).
- Make creation of the cache dir for ``FileSystemCache`` atomic (issue
  ``#468``).
- Use native strings for memcached keys to work with Python 3 client (issue
  ``#539``).
- Fix charset detection for ``werkzeug.debug.tbtools.Frame`` objects (issues
  ``#547`` and ``#532``).
- Fix ``AttributeError`` masking in ``werkzeug.utils.import_string`` (issue
  ``#182``).
- Explicitly shut down server (issue ``#519``).
- Fix timeouts greater than 2592000 being misinterpreted as UNIX timestamps in
  ``werkzeug.contrib.cache.MemcachedCache`` (issue ``#533``).
- Fix bug where ``werkzeug.exceptions.abort`` would raise an arbitrary subclass
  of the expected class (issue ``#422``).
- Fix broken ``jsrouting`` (due to removal of ``werkzeug.templates``)
- ``werkzeug.urls.url_fix`` now doesn't crash on malformed URLs anymore, but
  returns them unmodified. This is a cheap workaround for ``#582``, the proper
  fix is included in version 0.10.
- The repr of ``werkzeug.wrappers.Request`` doesn't crash on non-ASCII-values
  anymore (pull request ``#466``).
- Fix bug in ``cache.RedisCache`` when combined with ``redis.StrictRedis``
  object (pull request ``#583``).
- The ``qop`` parameter for ``WWW-Authenticate`` headers is now always quoted,
  as required by RFC 2617 (issue ``#633``).
- Fix bug in ``werkzeug.contrib.cache.SimpleCache`` with Python 3 where add/set
  may throw an exception when pruning old entries from the cache (pull request
  ``#651``).

Version 0.9.6
-------------

(bugfix release, released on June 7th 2014)

- Added a safe conversion for IRI to URI conversion and use that
  internally to work around issues with spec violations for
  protocols such as ``itms-service``.

Version 0.9.7
-------------

- Fixed uri_to_iri() not re-encoding hashes in query string parameters.

Version 0.9.5
-------------

(bugfix release, released on June 7th 2014)

- Forward charset argument from request objects to the environ
  builder.
- Fixed error handling for missing boundaries in multipart data.
- Fixed session creation on systems without ``os.urandom()``.
- Fixed pluses in dictionary keys not being properly URL encoded.
- Fixed a problem with deepcopy not working for multi dicts.
- Fixed a double quoting issue on redirects.
- Fixed a problem with unicode keys appearing in headers on 2.x.
- Fixed a bug with unicode strings in the test builder.
- Fixed a unicode bug on Python 3 in the WSGI profiler.
- Fixed an issue with the safe string compare function on
  Python 2.7.7 and Python 3.4.

Version 0.9.4
-------------

(bugfix release, released on August 26th 2013)

- Fixed an issue with Python 3.3 and an edge case in cookie parsing.
- Fixed decoding errors not handled properly through the WSGI
  decoding dance.
- Fixed URI to IRI conversion incorrectly decoding percent signs.

Version 0.9.3
-------------

(bugfix release, released on July 25th 2013)

- Restored behavior of the ``data`` descriptor of the request class to pre 0.9
  behavior.  This now also means that ``.data`` and ``.get_data()`` have
  different behavior.  New code should use ``.get_data()`` always.

  In addition to that there is now a flag for the ``.get_data()`` method that
  controls what should happen with form data parsing and the form parser will
  honor cached data.  This makes dealing with custom form data more consistent.

Version 0.9.2
-------------

(bugfix release, released on July 18th 2013)

- Added `unsafe` parameter to :func:`~werkzeug.urls.url_quote`.
- Fixed an issue with :func:`~werkzeug.urls.url_quote_plus` not quoting
  `'+'` correctly.
- Ported remaining parts of :class:`~werkzeug.contrib.RedisCache` to
  Python 3.3.
- Ported remaining parts of :class:`~werkzeug.contrib.MemcachedCache` to
  Python 3.3
- Fixed a deprecation warning in the contrib atom module.
- Fixed a regression with setting of content types through the
  headers dictionary instead with the content type parameter.
- Use correct name for stdlib secure string comparison function.
- Fixed a wrong reference in the docstring of
  :func:`~werkzeug.local.release_local`.
- Fixed an `AttributeError` that sometimes occurred when accessing the
  :attr:`werkzeug.wrappers.BaseResponse.is_streamed` attribute.

Version 0.9.1
-------------

(bugfix release, released on June 14th 2013)

- Fixed an issue with integers no longer being accepted in certain
  parts of the routing system or URL quoting functions.
- Fixed an issue with `url_quote` not producing the right escape
  codes for single digit codepoints.
- Fixed an issue with :class:`~werkzeug.wsgi.SharedDataMiddleware` not
  reading the path correctly and breaking on etag generation in some
  cases.
- Properly handle `Expect: 100-continue` in the development server
  to resolve issues with curl.
- Automatically exhaust the input stream on request close.  This should
  fix issues where not touching request files results in a timeout.
- Fixed exhausting of streams not doing anything if a non-limited
  stream was passed into the multipart parser.
- Raised the buffer sizes for the multipart parser.

Version 0.9
-----------

Released on June 13nd 2013, codename Planierraupe.

- Added support for :meth:`~werkzeug.wsgi.LimitedStream.tell`
  on the limited stream.
- :class:`~werkzeug.datastructures.ETags` now is nonzero if it
  contains at least one etag of any kind, including weak ones.
- Added a workaround for a bug in the stdlib for SSL servers.
- Improved SSL interface of the devserver so that it can generate
  certificates easily and load them from files.
- Refactored test client to invoke the open method on the class
  for redirects.  This makes subclassing more powerful.
- :func:`werkzeug.wsgi.make_chunk_iter` and
  :func:`werkzeug.wsgi.make_line_iter` now support processing of
  iterators and streams.
- URL generation by the routing system now no longer quotes
  ``+``.
- URL fixing now no longer quotes certain reserved characters.
- The :func:`werkzeug.security.generate_password_hash` and
  check functions now support any of the hashlib algorithms.
- `wsgi.get_current_url` is now ascii safe for browsers sending
  non-ascii data in query strings.
- improved parsing behavior for :func:`werkzeug.http.parse_options_header`
- added more operators to local proxies.
- added a hook to override the default converter in the routing
  system.
- The description field of HTTP exceptions is now always escaped.
  Use markup objects to disable that.
- Added number of proxy argument to the proxy fix to make it more
  secure out of the box on common proxy setups.  It will by default
  no longer trust the x-forwarded-for header as much as it did
  before.
- Added support for fragment handling in URI/IRI functions.
- Added custom class support for :func:`werkzeug.http.parse_dict_header`.
- Renamed `LighttpdCGIRootFix` to `CGIRootFix`.
- Always treat `+` as safe when fixing URLs as people love misusing them.
- Added support to profiling into directories in the contrib profiler.
- The escape function now by default escapes quotes.
- Changed repr of exceptions to be less magical.
- Simplified exception interface to no longer require environments
  to be passed to receive the response object.
- Added sentinel argument to IterIO objects.
- Added pbkdf2 support for the security module.
- Added a plain request type that disables all form parsing to only
  leave the stream behind.
- Removed support for deprecated `fix_headers`.
- Removed support for deprecated `header_list`.
- Removed support for deprecated parameter for `iter_encoded`.
- Removed support for deprecated non-silent usage of the limited
  stream object.
- Removed support for previous dummy `writable` parameter on
  the cached property.
- Added support for explicitly closing request objects to close
  associated resources.
- Conditional request handling or access to the data property on responses no
  longer ignores direct passthrough mode.
- Removed werkzeug.templates and werkzeug.contrib.kickstart.
- Changed host lookup logic for forwarded hosts to allow lists of
  hosts in which case only the first one is picked up.
- Added `wsgi.get_query_string`, `wsgi.get_path_info` and
  `wsgi.get_script_name` and made the `wsgi.pop_path_info` and
  `wsgi.peek_path_info` functions perform unicode decoding.  This
  was necessary to avoid having to expose the WSGI encoding dance
  on Python 3.
- Added `content_encoding` and `content_md5` to the request object's
  common request descriptor mixin.
- added `options` and `trace` to the test client.
- Overhauled the utilization of the input stream to be easier to use
  and better to extend.  The detection of content payload on the input
  side is now more compliant with HTTP by detecting off the content
  type header instead of the request method.  This also now means that
  the stream property on the request class is always available instead
  of just when the parsing fails.
- Added support for using :class:`werkzeug.wrappers.BaseResponse` in a with
  statement.
- Changed `get_app_iter` to fetch the response early so that it does not
  fail when wrapping a response iterable.  This makes filtering easier.
- Introduced `get_data` and `set_data` methods for responses.
- Introduced `get_data` for requests.
- Soft deprecated the `data` descriptors for request and response objects.
- Added `as_bytes` operations to some of the headers to simplify working
  with things like cookies.
- Made the debugger paste tracebacks into github's gist service as
  private pastes.

Version 0.8.4
-------------

(bugfix release, release date to be announced)

- Added a favicon to the debugger which fixes problem with
  state changes being triggered through a request to
  /favicon.ico in Google Chrome.  This should fix some
  problems with Flask and other frameworks that use
  context local objects on a stack with context preservation
  on errors.
- Fixed an issue with scrolling up in the debugger.
- Fixed an issue with debuggers running on a different URL
  than the URL root.
- Fixed a problem with proxies not forwarding some rarely
  used special methods properly.
- Added a workaround to prevent the XSS protection from Chrome
  breaking the debugger.
- Skip redis tests if redis is not running.
- Fixed a typo in the multipart parser that caused content-type
  to not be picked up properly.

Version 0.8.3
-------------

(bugfix release, released on February 5th 2012)

- Fixed another issue with :func:`werkzeug.wsgi.make_line_iter`
  where lines longer than the buffer size were not handled
  properly.
- Restore stdout after debug console finished executing so
  that the debugger can be used on GAE better.
- Fixed a bug with the redis cache for int subclasses
  (affects bool caching).
- Fixed an XSS problem with redirect targets coming from
  untrusted sources.
- Redis cache backend now supports password authentication.

Version 0.8.2
-------------

(bugfix release, released on December 16th 2011)

- Fixed a problem with request handling of the builtin server
  not responding to socket errors properly.
- The routing request redirect exception's code attribute is now
  used properly.
- Fixed a bug with shutdowns on Windows.
- Fixed a few unicode issues with non-ascii characters being
  hardcoded in URL rules.
- Fixed two property docstrings being assigned to fdel instead
  of ``__doc__``.
- Fixed an issue where CRLF line endings could be split into two
  by the line iter function, causing problems with multipart file
  uploads.

Version 0.8.1
-------------

(bugfix release, released on September 30th 2011)

- Fixed an issue with the memcache not working properly.
- Fixed an issue for Python 2.7.1 and higher that broke
  copying of multidicts with :func:`copy.copy`.
- Changed hashing methodology of immutable ordered multi dicts
  for a potential problem with alternative Python implementations.

Version 0.8
-----------

Released on September 29th 2011, codename Lötkolben

- Removed data structure specific KeyErrors for a general
  purpose :exc:`~werkzeug.exceptions.BadRequestKeyError`.
- Documented :meth:`werkzeug.wrappers.BaseRequest._load_form_data`.
- The routing system now also accepts strings instead of
  dictionaries for the `query_args` parameter since we're only
  passing them through for redirects.
- Werkzeug now automatically sets the content length immediately when
  the :attr:`~werkzeug.wrappers.BaseResponse.data` attribute is set
  for efficiency and simplicity reasons.
- The routing system will now normalize server names to lowercase.
- The routing system will no longer raise ValueErrors in case the
  configuration for the server name was incorrect.  This should make
  deployment much easier because you can ignore that factor now.
- Fixed a bug with parsing HTTP digest headers.  It rejected headers
  with missing nc and nonce params.
- Proxy fix now also updates wsgi.url_scheme based on X-Forwarded-Proto.
- Added support for key prefixes to the redis cache.
- Added the ability to suppress some auto corrections in the wrappers
  that are now controlled via `autocorrect_location_header` and
  `automatically_set_content_length` on the response objects.
- Werkzeug now uses a new method to check that the length of incoming
  data is complete and will raise IO errors by itself if the server
  fails to do so.
- :func:`~werkzeug.wsgi.make_line_iter` now requires a limit that is
  not higher than the length the stream can provide.
- Refactored form parsing into a form parser class that makes it possible
  to hook into individual parts of the parsing process for debugging and
  extending.
- For conditional responses the content length is no longer set when it
  is already there and added if missing.
- Immutable datastructures are hashable now.
- Headers datastructure no longer allows newlines in values to avoid
  header injection attacks.
- Made it possible through subclassing to select a different remote
  addr in the proxy fix.
- Added stream based URL decoding.  This reduces memory usage on large
  transmitted form data that is URL decoded since Werkzeug will no longer
  load all the unparsed data into memory.
- Memcache client now no longer uses the buggy cmemcache module and
  supports pylibmc.  GAE is not tried automatically and the dedicated
  class is no longer necessary.
- Redis cache now properly serializes data.
- Removed support for Python 2.4

Version 0.7.2
-------------

(bugfix release, released on September 30th 2011)

- Fixed a CSRF problem with the debugger.
- The debugger is now generating private pastes on lodgeit.
- If URL maps are now bound to environments the query arguments
  are properly decoded from it for redirects.

Version 0.7.1
-------------

(bugfix release, released on July 26th 2011)

- Fixed a problem with newer versions of IPython.
- Disabled pyinotify based reloader which does not work reliably.

Version 0.7
-----------

Released on July 24th 2011, codename Schraubschlüssel

- Add support for python-libmemcached to the Werkzeug cache abstraction
  layer.
- Improved :func:`url_decode` and :func:`url_encode` performance.
- Fixed an issue where the SharedDataMiddleware could cause an
  internal server error on weird paths when loading via pkg_resources.
- Fixed an URL generation bug that caused URLs to be invalid if a
  generated component contains a colon.
- :func:`werkzeug.import_string` now works with partially set up
  packages properly.
- Disabled automatic socket switching for IPv6 on the development
  server due to problems it caused.
- Werkzeug no longer overrides the Date header when creating a
  conditional HTTP response.
- The routing system provides a method to retrieve the matching
  methods for a given path.
- The routing system now accepts a parameter to change the encoding
  error behaviour.
- The local manager can now accept custom ident functions in the
  constructor that are forwarded to the wrapped local objects.
- url_unquote_plus now accepts unicode strings again.
- Fixed an issue with the filesystem session support's prune
  function and concurrent usage.
- Fixed a problem with external URL generation discarding the port.
- Added support for pylibmc to the Werkzeug cache abstraction layer.
- Fixed an issue with the new multipart parser that happened when
  a linebreak happened to be on the chunk limit.
- Cookies are now set properly if ports are in use.  A runtime error
  is raised if one tries to set a cookie for a domain without a dot.
- Fixed an issue with Template.from_file not working for file
  descriptors.
- Reloader can now use inotify to track reloads.  This requires the
  pyinotify library to be installed.
- Werkzeug debugger can now submit to custom lodgeit installations.
- redirect function's status code assertion now allows 201 to be used
  as redirection code.  While it's not a real redirect, it shares
  enough with redirects for the function to still be useful.
- Fixed securecookie for pypy.
- Fixed `ValueErrors` being raised on calls to `best_match` on
  `MIMEAccept` objects when invalid user data was supplied.
- Deprecated `werkzeug.contrib.kickstart` and `werkzeug.contrib.testtools`
- URL routing now can be passed the URL arguments to keep them for
  redirects.  In the future matching on URL arguments might also be
  possible.
- Header encoding changed from utf-8 to latin1 to support a port to
  Python 3.  Bytestrings passed to the object stay untouched which
  makes it possible to have utf-8 cookies.  This is a part where
  the Python 3 version will later change in that it will always
  operate on latin1 values.
- Fixed a bug in the form parser that caused the last character to
  be dropped off if certain values in multipart data are used.
- Multipart parser now looks at the part-individual content type
  header to override the global charset.
- Introduced mimetype and mimetype_params attribute for the file
  storage object.
- Changed FileStorage filename fallback logic to skip special filenames
  that Python uses for marking special files like stdin.
- Introduced more HTTP exception classes.
- `call_on_close` now can be used as a decorator.
- Support for redis as cache backend.
- Added `BaseRequest.scheme`.
- Support for the RFC 5789 PATCH method.
- New custom routing parser and better ordering.
- Removed support for `is_behind_proxy`.  Use a WSGI middleware
  instead that rewrites the `REMOTE_ADDR` according to your setup.
  Also see the :class:`werkzeug.contrib.fixers.ProxyFix` for
  a drop-in replacement.
- Added cookie forging support to the test client.
- Added support for host based matching in the routing system.
- Switched from the default 'ignore' to the better 'replace'
  unicode error handling mode.
- The builtin server now adds a function named 'werkzeug.server.shutdown'
  into the WSGI env to initiate a shutdown.  This currently only works
  in Python 2.6 and later.
- Headers are now assumed to be latin1 for better compatibility with
  Python 3 once we have support.
- Added :func:`werkzeug.security.safe_join`.
- Added `accept_json` property analogous to `accept_html` on the
  :class:`werkzeug.datastructures.MIMEAccept`.
- :func:`werkzeug.utils.import_string` now fails with much better
  error messages that pinpoint to the problem.
- Added support for parsing of the `If-Range` header
  (:func:`werkzeug.http.parse_if_range_header` and
  :class:`werkzeug.datastructures.IfRange`).
- Added support for parsing of the `Range` header
  (:func:`werkzeug.http.parse_range_header` and
  :class:`werkzeug.datastructures.Range`).
- Added support for parsing of the `Content-Range` header of responses
  and provided an accessor object for it
  (:func:`werkzeug.http.parse_content_range_header` and
  :class:`werkzeug.datastructures.ContentRange`).

Version 0.6.2
-------------

(bugfix release, released on April 23th 2010)

- renamed the attribute `implicit_seqence_conversion` attribute of the
  request object to `implicit_sequence_conversion`.

Version 0.6.1
-------------

(bugfix release, released on April 13th 2010)

- heavily improved local objects.  Should pick up standalone greenlet
  builds now and support proxies to free callables as well.  There is
  also a stacked local now that makes it possible to invoke the same
  application from within itself by pushing current request/response
  on top of the stack.
- routing build method will also build non-default method rules properly
  if no method is provided.
- added proper IPv6 support for the builtin server.
- windows specific filesystem session store fixes.
  (should now be more stable under high concurrency)
- fixed a `NameError` in the session system.
- fixed a bug with empty arguments in the werkzeug.script system.
- fixed a bug where log lines will be duplicated if an application uses
  :meth:`logging.basicConfig` (#499)
- added secure password hashing and checking functions.
- `HEAD` is now implicitly added as method in the routing system if
  `GET` is present.  Not doing that was considered a bug because often
  code assumed that this is the case and in web servers that do not
  normalize `HEAD` to `GET` this could break `HEAD` requests.
- the script support can start SSL servers now.

Version 0.6
-----------

Released on Feb 19th 2010, codename Hammer.

- removed pending deprecations
- sys.path is now printed from the testapp.
- fixed an RFC 2068 incompatibility with cookie value quoting.
- the :class:`FileStorage` now gives access to the multipart headers.
- `cached_property.writeable` has been deprecated.
- :meth:`MapAdapter.match` now accepts a `return_rule` keyword argument
  that returns the matched `Rule` instead of just the `endpoint`
- :meth:`routing.Map.bind_to_environ` raises a more correct error message
  now if the map was bound to an invalid WSGI environment.
- added support for SSL to the builtin development server.
- Response objects are no longer modified in place when they are evaluated
  as WSGI applications.  For backwards compatibility the `fix_headers`
  function is still called in case it was overridden.
  You should however change your application to use `get_wsgi_headers` if
  you need header modifications before responses are sent as the backwards
  compatibility support will go away in future versions.
- :func:`append_slash_redirect` no longer requires the QUERY_STRING to be
  in the WSGI environment.
- added :class:`~werkzeug.contrib.wrappers.DynamicCharsetResponseMixin`
- added :class:`~werkzeug.contrib.wrappers.DynamicCharsetRequestMixin`
- added :attr:`BaseRequest.url_charset`
- request and response objects have a default `__repr__` now.
- builtin data structures can be pickled now.
- the form data parser will now look at the filename instead the
  content type to figure out if it should treat the upload as regular
  form data or file upload.  This fixes a bug with Google Chrome.
- improved performance of `make_line_iter` and the multipart parser
  for binary uploads.
- fixed :attr:`~werkzeug.BaseResponse.is_streamed`
- fixed a path quoting bug in `EnvironBuilder` that caused PATH_INFO and
  SCRIPT_NAME to end up in the environ unquoted.
- :meth:`werkzeug.BaseResponse.freeze` now sets the content length.
- for unknown HTTP methods the request stream is now always limited
  instead of being empty.  This makes it easier to implement DAV
  and other protocols on top of Werkzeug.
- added :meth:`werkzeug.MIMEAccept.best_match`
- multi-value test-client posts from a standard dictionary are now
  supported.  Previously you had to use a multi dict.
- rule templates properly work with submounts, subdomains and
  other rule factories now.
- deprecated non-silent usage of the :class:`werkzeug.LimitedStream`.
- added support for IRI handling to many parts of Werkzeug.
- development server properly logs to the werkzeug logger now.
- added :func:`werkzeug.extract_path_info`
- fixed a querystring quoting bug in :func:`url_fix`
- added `fallback_mimetype` to :class:`werkzeug.SharedDataMiddleware`.
- deprecated :meth:`BaseResponse.iter_encoded`'s charset parameter.
- added :meth:`BaseResponse.make_sequence`,
  :attr:`BaseResponse.is_sequence` and
  :meth:`BaseResponse._ensure_sequence`.
- added better __repr__ of :class:`werkzeug.Map`
- `import_string` accepts unicode strings as well now.
- development server doesn't break on double slashes after the host name.
- better `__repr__` and `__str__` of
  :exc:`werkzeug.exceptions.HTTPException`
- test client works correctly with multiple cookies now.
- the :class:`werkzeug.routing.Map` now has a class attribute with
  the default converter mapping.  This helps subclasses to override
  the converters without passing them to the constructor.
- implemented :class:`OrderedMultiDict`
- improved the session support for more efficient session storing
  on the filesystem.  Also added support for listing of sessions
  currently stored in the filesystem session store.
- werkzeug no longer utilizes the Python time module for parsing
  which means that dates in a broader range can be parsed.
- the wrappers have no class attributes that make it possible to
  swap out the dict and list types it uses.
- werkzeug debugger should work on the appengine dev server now.
- the URL builder supports dropping of unexpected arguments now.
  Previously they were always appended to the URL as query string.
- profiler now writes to the correct stream.

Version 0.5.1
-------------
(bugfix release for 0.5, released on July 9th 2009)

- fixed boolean check of :class:`FileStorage`
- url routing system properly supports unicode URL rules now.
- file upload streams no longer have to provide a truncate()
  method.
- implemented :meth:`BaseRequest._form_parsing_failed`.
- fixed #394
- :meth:`ImmutableDict.copy`, :meth:`ImmutableMultiDict.copy` and
  :meth:`ImmutableTypeConversionDict.copy` return mutable shallow
  copies.
- fixed a bug with the `make_runserver` script action.
- :meth:`MultiDict.items` and :meth:`MutiDict.iteritems` now accept an
  argument to return a pair for each value of each key.
- the multipart parser works better with hand-crafted multipart
  requests now that have extra newlines added.  This fixes a bug
  with setuptools uploads not handled properly (#390)
- fixed some minor bugs in the atom feed generator.
- fixed a bug with client cookie header parsing being case sensitive.
- fixed a not-working deprecation warning.
- fixed package loading for :class:`SharedDataMiddleware`.
- fixed a bug in the secure cookie that made server-side expiration
  on servers with a local time that was not set to UTC impossible.
- fixed console of the interactive debugger.


Version 0.5
-----------

Released on April 24th, codename Schlagbohrer.

- requires Python 2.4 now
- fixed a bug in :class:`~contrib.IterIO`
- added :class:`MIMEAccept` and :class:`CharsetAccept` that work like the
  regular :class:`Accept` but have extra special normalization for mimetypes
  and charsets and extra convenience methods.
- switched the serving system from wsgiref to something homebrew.
- the :class:`Client` now supports cookies.
- added the :mod:`~werkzeug.contrib.fixers` module with various
  fixes for webserver bugs and hosting setup side-effects.
- added :mod:`werkzeug.contrib.wrappers`
- added :func:`is_hop_by_hop_header`
- added :func:`is_entity_header`
- added :func:`remove_hop_by_hop_headers`
- added :func:`pop_path_info`
- added :func:`peek_path_info`
- added :func:`wrap_file` and :class:`FileWrapper`
- moved `LimitedStream` from the contrib package into the regular
  werkzeug one and changed the default behavior to raise exceptions
  rather than stopping without warning.  The old class will stick in
  the module until 0.6.
- implemented experimental multipart parser that replaces the old CGI hack.
- added :func:`dump_options_header` and :func:`parse_options_header`
- added :func:`quote_header_value` and :func:`unquote_header_value`
- :func:`url_encode` and :func:`url_decode` now accept a separator
  argument to switch between `&` and `;` as pair separator.  The magic
  switch is no longer in place.
- all form data parsing functions as well as the :class:`BaseRequest`
  object have parameters (or attributes) to limit the number of
  incoming bytes (either totally or per field).
- added :class:`LanguageAccept`
- request objects are now enforced to be read only for all collections.
- added many new collection classes, refactored collections in general.
- test support was refactored, semi-undocumented `werkzeug.test.File`
  was replaced by :class:`werkzeug.FileStorage`.
- :class:`EnvironBuilder` was added and unifies the previous distinct
  :func:`create_environ`, :class:`Client` and
  :meth:`BaseRequest.from_values`.  They all work the same now which
  is less confusing.
- officially documented imports from the internal modules as undefined
  behavior.  These modules were never exposed as public interfaces.
- removed `FileStorage.__len__` which previously made the object
  falsy for browsers not sending the content length which all browsers
  do.
- :class:`SharedDataMiddleware` uses `wrap_file` now and has a
  configurable cache timeout.
- added :class:`CommonRequestDescriptorsMixin`
- added :attr:`CommonResponseDescriptorsMixin.mimetype_params`
- added :mod:`werkzeug.contrib.lint`
- added `passthrough_errors` to `run_simple`.
- added `secure_filename`
- added :func:`make_line_iter`
- :class:`MultiDict` copies now instead of revealing internal
  lists to the caller for `getlist` and iteration functions that
  return lists.
- added :attr:`follow_redirect` to the :func:`open` of :class:`Client`.
- added support for `extra_files` in
  :func:`~werkzeug.script.make_runserver`

Version 0.4.1
-------------

(Bugfix release, released on January 11th 2009)

- `werkzeug.contrib.cache.Memcached` accepts now objects that
  implement the memcache.Client interface as alternative to a list of
  strings with server addresses.
  There is also now a `GAEMemcachedCache` that connects to the Google
  appengine cache.
- explicitly convert secret keys to bytestrings now because Python
  2.6 no longer does that.
- `url_encode` and all interfaces that call it, support ordering of
  options now which however is disabled by default.
- the development server no longer resolves the addresses of clients.
- Fixed a typo in `werkzeug.test` that broke `File`.
- `Map.bind_to_environ` uses the `Host` header now if available.
- Fixed `BaseCache.get_dict` (#345)
- `werkzeug.test.Client` can now run the application buffered in which
  case the application is properly closed automatically.
- Fixed `Headers.set` (#354).  Caused header duplication before.
- Fixed `Headers.pop` (#349).  default parameter was not properly
  handled.
- Fixed UnboundLocalError in `create_environ` (#351)
- `Headers` is more compatible with wsgiref now.
- `Template.render` accepts multidicts now.
- dropped support for Python 2.3

Version 0.4
-----------

Released on November 23rd 2008, codename Schraubenzieher.

- `Client` supports an empty `data` argument now.
- fixed a bug in `Response.application` that made it impossible to use it
  as method decorator.
- the session system should work on appengine now
- the secure cookie works properly in load balanced environments with
  different cpu architectures now.
- `CacheControl.no_cache` and `CacheControl.private` behavior changed to
  reflect the possibilities of the HTTP RFC.  Setting these attributes to
  `None` or `True` now sets the value to "the empty value".
  More details in the documentation.
- fixed `werkzeug.contrib.atom.AtomFeed.__call__`. (#338)
- `BaseResponse.make_conditional` now always returns `self`.  Previously
  it didn't for post requests and such.
- fixed a bug in boolean attribute handling of `html` and `xhtml`.
- added graceful error handling to the debugger pastebin feature.
- added a more list like interface to `Headers` (slicing and indexing
  works now)
- fixed a bug with the `__setitem__` method of `Headers` that didn't
  properly remove all keys on replacing.
- added `remove_entity_headers` which removes all entity headers from
  a list of headers (or a `Headers` object)
- the responses now automatically call `remove_entity_headers` if the
  status code is 304.
- fixed a bug with `Href` query parameter handling.  Previously the last
  item of a call to `Href` was not handled properly if it was a dict.
- headers now support a `pop` operation to better work with environ
  properties.


Version 0.3.1
-------------

(bugfix release, released on June 24th 2008)

- fixed a security problem with `werkzeug.contrib.SecureCookie`.


Version 0.3
-----------

Released on June 14th 2008, codename EUR325CAT6.

- added support for redirecting in url routing.
- added `Authorization` and `AuthorizationMixin`
- added `WWWAuthenticate` and `WWWAuthenticateMixin`
- added `parse_list_header`
- added `parse_dict_header`
- added `parse_authorization_header`
- added `parse_www_authenticate_header`
- added `_get_current_object` method to `LocalProxy` objects
- added `parse_form_data`
- `MultiDict`, `CombinedMultiDict`, `Headers`, and `EnvironHeaders` raise
  special key errors now that are subclasses of `BadRequest` so if you
  don't catch them they give meaningful HTTP responses.
- added support for alternative encoding error handling and the new
  `HTTPUnicodeError` which (if not caught) behaves like a `BadRequest`.
- added `BadRequest.wrap`.
- added ETag support to the SharedDataMiddleware and added an option
  to disable caching.
- fixed `is_xhr` on the request objects.
- fixed error handling of the url adapter's `dispatch` method. (#318)
- fixed bug with `SharedDataMiddleware`.
- fixed `Accept.values`.
- `EnvironHeaders` contain content-type and content-length now
- `url_encode` treats lists and tuples in dicts passed to it as multiple
  values for the same key so that one doesn't have to pass a `MultiDict`
  to the function.
- added `validate_arguments`
- added `BaseRequest.application`
- improved Python 2.3 support
- `run_simple` accepts `use_debugger` and `use_evalex` parameters now,
  like the `make_runserver` factory function from the script module.
- the `environ_property` is now read-only by default
- it's now possible to initialize requests as "shallow" requests which
  causes runtime errors if the request object tries to consume the
  input stream.


Version 0.2
-----------

Released Feb 14th 2008, codename Faustkeil.

- Added `AnyConverter` to the routing system.
- Added `werkzeug.contrib.securecookie`
- Exceptions have a ``get_response()`` method that return a response object
- fixed the path ordering bug (#293), thanks Thomas Johansson
- `BaseReporterStream` is now part of the werkzeug contrib module.  From
  Werkzeug 0.3 onwards you will have to import it from there.
- added `DispatcherMiddleware`.
- `RequestRedirect` is now a subclass of `HTTPException` and uses a
  301 status code instead of 302.
- `url_encode` and `url_decode` can optionally treat keys as unicode strings
  now, too.
- `werkzeug.script` has a different caller format for boolean arguments now.
- renamed `lazy_property` to `cached_property`.
- added `import_string`.
- added is_* properties to request objects.
- added `empty()` method to routing rules.
- added `werkzeug.contrib.profiler`.
- added `extends` to `Headers`.
- added `dump_cookie` and `parse_cookie`.
- added `as_tuple` to the `Client`.
- added `werkzeug.contrib.testtools`.
- added `werkzeug.unescape`
- added `BaseResponse.freeze`
- added `werkzeug.contrib.atom`
- the HTTPExceptions accept an argument `description` now which overrides the
  default description.
- the `MapAdapter` has a default for path info now.  If you use
  `bind_to_environ` you don't have to pass the path later.
- the wsgiref subclass werkzeug uses for the dev server does not use direct
  sys.stderr logging any more but a logger called "werkzeug".
- implemented `Href`.
- implemented `find_modules`
- refactored request and response objects into base objects, mixins and
  full featured subclasses that implement all mixins.
- added simple user agent parser
- werkzeug's routing raises `MethodNotAllowed` now if it matches a
  rule but for a different method.
- many fixes and small improvements


Version 0.1
-----------

Released on Dec 9th 2007, codename Wictorinoxger.

- Initial release<|MERGE_RESOLUTION|>--- conflicted
+++ resolved
@@ -1,22 +1,21 @@
 .. currentmodule:: werkzeug
 
-<<<<<<< HEAD
 Version 2.3.0
-=======
+-------------
+
+Unreleased
+
+
 Version 2.2.3
->>>>>>> 724ed5ea
 -------------
 
 Unreleased
 
-<<<<<<< HEAD
-=======
 -   Type signature for ``get_json`` specifies that return type is not optional when
     ``silent=False``. :issue:`2508`
 -   ``parse_content_range_header`` returns ``None`` for a value like ``bytes */-1``
     where the length is invalid, instead of raising an ``AssertionError``. :issue:`2531`
 
->>>>>>> 724ed5ea
 
 Version 2.2.2
 -------------
