--- conflicted
+++ resolved
@@ -1,11 +1,11 @@
 .. currentmodule:: werkzeug
 
-<<<<<<< HEAD
 Version 2.2.0
 -------------
 
 Unreleased
-=======
+
+
 Version 2.1.1
 -------------
 
@@ -13,7 +13,6 @@
 
 -   ``ResponseCacheControl.s_maxage`` converts its value to an int, like
     ``max_age``. :issue:`2364`
->>>>>>> 7ab1f822
 
 
 Version 2.1.0
